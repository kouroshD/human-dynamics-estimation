#!/bin/bash
set -e
set -u

# Folder where to clone repositories
GIT_FOLDER=$HOME/git
mkdir -p $GIT_FOLDER
<<<<<<< HEAD

if [ "${TRAVIS_OS_NAME}" = "osx" ] ; then
     # Build and install ycm
    cd $GIT_FOLDER
    rm -rf ycm
    git clone --depth 1 -b $DEPS_BRANCH https://github.com/robotology/ycm.git
    cd ycm
    mkdir -p build && cd build
    cmake .. \
        -G"$TRAVIS_CMAKE_GENERATOR" \
        -DCMAKE_INSTALL_PREFIX=$DEPS_INSTALL_PREFIX
    cmake --build . --target install

    # Build and install yarp
    cd $GIT_FOLDER
    rm -rf yarp
    git clone --depth 1 -b $DEPS_BRANCH https://github.com/robotology/yarp.git
    cd yarp
    mkdir -p build && cd build
=======

if [ "${TRAVIS_OS_NAME}" = "osx" ] ; then
     # Build and install ycm
    cd $GIT_FOLDER
    git clone --depth 1 -b $DEPS_BRANCH https://github.com/robotology/ycm.git
    cd ycm
    mkdir build && cd build
    cmake .. \
        -G"$TRAVIS_CMAKE_GENERATOR" \
        -DCMAKE_INSTALL_PREFIX=$DEPS_INSTALL_PREFIX
    cmake --build . --target install

    # Build and install yarp
    cd $GIT_FOLDER
    git clone --depth 1 -b $DEPS_BRANCH https://github.com/robotology/yarp.git
    cd yarp
    mkdir build && cd build
>>>>>>> 7bae305e
    cmake .. \
        -G"$TRAVIS_CMAKE_GENERATOR" \
        -DCMAKE_BUILD_TYPE=$TRAVIS_BUILD_TYPE \
        -DCMAKE_INSTALL_PREFIX=$DEPS_INSTALL_PREFIX \
        -DCREATE_LIB_MATH=ON
    cmake --build . --config $TRAVIS_BUILD_TYPE --target install
<<<<<<< HEAD

    # Build and install idyntree
    cd $GIT_FOLDER
    rm -rf idyntree
    git clone --depth 1 -b $DEPS_BRANCH https://github.com/robotology/idyntree.git
    cd idyntree
    mkdir -p build && cd build
    cmake .. \
        -G"$TRAVIS_CMAKE_GENERATOR" \
        -DCMAKE_BUILD_TYPE=$TRAVIS_BUILD_TYPE \
        -DCMAKE_INSTALL_PREFIX=$DEPS_INSTALL_PREFIX
    cmake --build . --config $TRAVIS_BUILD_TYPE --target install
fi

# Build and install xsens-mvn
cd $GIT_FOLDER
rm -rf xsens-mvn
=======

    # Build and install idyntree
    cd $GIT_FOLDER
    git clone --depth 1 -b $DEPS_BRANCH https://github.com/robotology/idyntree.git
    cd idyntree
    mkdir build && cd build
    cmake .. \
        -G"$TRAVIS_CMAKE_GENERATOR" \
        -DCMAKE_BUILD_TYPE=$TRAVIS_BUILD_TYPE \
        -DCMAKE_INSTALL_PREFIX=$DEPS_INSTALL_PREFIX
    cmake --build . --config $TRAVIS_BUILD_TYPE --target install
fi

# Build and install xsense-mvn
cd $GIT_FOLDER
>>>>>>> 7bae305e
git clone https://github.com/robotology-playground/xsens-mvn
cd xsens-mvn
mkdir -p build && cd build
cmake -G"${TRAVIS_CMAKE_GENERATOR}" \
      -DCMAKE_BUILD_TYPE=${TRAVIS_BUILD_TYPE} \
      -DENABLE_xsens_mvn=OFF \
      -DENABLE_xsens_mvn_wrapper=OFF \
      -DENABLE_xsens_mvn_remote=OFF \
      ..
<<<<<<< HEAD
cmake --build . --config ${TRAVIS_BUILD_TYPE} --target install

# Build and install wearables
cd $GIT_FOLDER
rm -rf wearables
git clone https://github.com/robotology-playground/wearables.git
cd wearables
git checkout feature/cleanup
mkdir -p build && cd build
cmake -G"${TRAVIS_CMAKE_GENERATOR}" \
      -DCMAKE_BUILD_TYPE=${TRAVIS_BUILD_TYPE} \
      ..
=======
>>>>>>> 7bae305e
cmake --build . --config ${TRAVIS_BUILD_TYPE} --target install<|MERGE_RESOLUTION|>--- conflicted
+++ resolved
@@ -5,15 +5,16 @@
 # Folder where to clone repositories
 GIT_FOLDER=$HOME/git
 mkdir -p $GIT_FOLDER
-<<<<<<< HEAD
 
 if [ "${TRAVIS_OS_NAME}" = "osx" ] ; then
      # Build and install ycm
     cd $GIT_FOLDER
+
     rm -rf ycm
     git clone --depth 1 -b $DEPS_BRANCH https://github.com/robotology/ycm.git
     cd ycm
     mkdir -p build && cd build
+
     cmake .. \
         -G"$TRAVIS_CMAKE_GENERATOR" \
         -DCMAKE_INSTALL_PREFIX=$DEPS_INSTALL_PREFIX
@@ -21,36 +22,18 @@
 
     # Build and install yarp
     cd $GIT_FOLDER
+
     rm -rf yarp
     git clone --depth 1 -b $DEPS_BRANCH https://github.com/robotology/yarp.git
     cd yarp
     mkdir -p build && cd build
-=======
 
-if [ "${TRAVIS_OS_NAME}" = "osx" ] ; then
-     # Build and install ycm
-    cd $GIT_FOLDER
-    git clone --depth 1 -b $DEPS_BRANCH https://github.com/robotology/ycm.git
-    cd ycm
-    mkdir build && cd build
-    cmake .. \
-        -G"$TRAVIS_CMAKE_GENERATOR" \
-        -DCMAKE_INSTALL_PREFIX=$DEPS_INSTALL_PREFIX
-    cmake --build . --target install
-
-    # Build and install yarp
-    cd $GIT_FOLDER
-    git clone --depth 1 -b $DEPS_BRANCH https://github.com/robotology/yarp.git
-    cd yarp
-    mkdir build && cd build
->>>>>>> 7bae305e
     cmake .. \
         -G"$TRAVIS_CMAKE_GENERATOR" \
         -DCMAKE_BUILD_TYPE=$TRAVIS_BUILD_TYPE \
         -DCMAKE_INSTALL_PREFIX=$DEPS_INSTALL_PREFIX \
         -DCREATE_LIB_MATH=ON
     cmake --build . --config $TRAVIS_BUILD_TYPE --target install
-<<<<<<< HEAD
 
     # Build and install idyntree
     cd $GIT_FOLDER
@@ -68,23 +51,7 @@
 # Build and install xsens-mvn
 cd $GIT_FOLDER
 rm -rf xsens-mvn
-=======
 
-    # Build and install idyntree
-    cd $GIT_FOLDER
-    git clone --depth 1 -b $DEPS_BRANCH https://github.com/robotology/idyntree.git
-    cd idyntree
-    mkdir build && cd build
-    cmake .. \
-        -G"$TRAVIS_CMAKE_GENERATOR" \
-        -DCMAKE_BUILD_TYPE=$TRAVIS_BUILD_TYPE \
-        -DCMAKE_INSTALL_PREFIX=$DEPS_INSTALL_PREFIX
-    cmake --build . --config $TRAVIS_BUILD_TYPE --target install
-fi
-
-# Build and install xsense-mvn
-cd $GIT_FOLDER
->>>>>>> 7bae305e
 git clone https://github.com/robotology-playground/xsens-mvn
 cd xsens-mvn
 mkdir -p build && cd build
@@ -94,7 +61,6 @@
       -DENABLE_xsens_mvn_wrapper=OFF \
       -DENABLE_xsens_mvn_remote=OFF \
       ..
-<<<<<<< HEAD
 cmake --build . --config ${TRAVIS_BUILD_TYPE} --target install
 
 # Build and install wearables
@@ -107,6 +73,4 @@
 cmake -G"${TRAVIS_CMAKE_GENERATOR}" \
       -DCMAKE_BUILD_TYPE=${TRAVIS_BUILD_TYPE} \
       ..
-=======
->>>>>>> 7bae305e
 cmake --build . --config ${TRAVIS_BUILD_TYPE} --target install