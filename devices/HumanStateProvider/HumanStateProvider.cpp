/*
 * Copyright (C) 2018 Istituto Italiano di Tecnologia (IIT)
 * All rights reserved.
 *
 * This software may be modified and distributed under the terms of the
 * GNU Lesser General Public License v2.1 or any later version.
 */

#include "HumanStateProvider.h"
#include "IKWorkerPool.h"

#include <Wearable/IWear/IWear.h>
#include <iDynTree/InverseKinematics.h>
#include <iDynTree/Model/Model.h>
#include <iDynTree/ModelIO/ModelLoader.h>
#include <yarp/os/LogStream.h>
#include <yarp/os/ResourceFinder.h>

#include <iDynTree/Model/Traversal.h>
#include <iDynTree/Core/EigenHelpers.h>

#include <array>
#include <mutex>
#include <string>
#include <atomic>
#include <chrono>
#include <thread>
#include <stack>
#include <unordered_map>

#include <Utils.hpp>

/*!
 * @brief analyze model and list of segments to create all possible segment pairs
 *
 * @param[in] model the full model
 * @param[in] humanSegments list of segments on which look for the possible pairs
 * @param[out] framePairs resulting list of all possible pairs. First element is parent, second is child
 * @param[out] framePairIndeces indeces in the humanSegments list of the pairs in framePairs
 */
static void createEndEffectorsPairs(const iDynTree::Model& model,
                                    std::vector<SegmentInfo>& humanSegments,
                                    std::vector<std::pair<std::string, std::string>> &framePairs,
                                    std::vector<std::pair<iDynTree::FrameIndex, iDynTree::FrameIndex> > &framePairIndeces);

static bool getReducedModel(const iDynTree::Model& modelInput,
                            const std::string& parentFrame,
                            const std::string& endEffectorFrame,
                            iDynTree::Model& modelOutput);

const std::string DeviceName = "HumanStateProvider";
const std::string LogPrefix = DeviceName + " :";
constexpr double DefaultPeriod = 0.01;

using namespace hde::devices;
using namespace wearable;

// ==============
// IMPL AND UTILS
// ==============

using ModelJointName = std::string;
using ModelLinkName = std::string;

using WearableLinkName = std::string;
using WearableJointName = std::string;

struct FloatingBaseName
{
    std::string model;
    std::string wearable;
};

struct WearableJointInfo
{
    WearableJointName name;
    size_t index;
};

// Struct that contains all the data exposed by the HumanState interface
struct SolutionIK
{
    std::vector<double> jointPositions;
    std::vector<double> jointVelocities;

    std::array<double, 3> basePosition;
    std::array<double, 4> baseOrientation;

    std::array<double, 6> baseVelocity;

    void clear()
    {
        jointPositions = {};
        jointVelocities = {};
    }
};

// Container of data coming from the wearable interface
struct WearableStorage
{
    // Sensor associated with the base
    SensorPtr<const sensor::IVirtualLinkKinSensor> baseLinkSensor;

    // Maps [model joint / link name] ==> [wearable virtual sensor name]
    //
    // E.g. [Pelvis] ==> [XsensSuit::vLink::Pelvis]. Read from the configuration.
    //
    std::unordered_map<ModelLinkName, WearableLinkName> modelToWearable_LinkName;
    std::unordered_map<ModelJointName, WearableJointInfo> modelToWearable_JointInfo;

    // Maps [wearable virtual sensor name] ==> [virtual sensor]
    std::unordered_map<WearableLinkName, SensorPtr<const sensor::IVirtualLinkKinSensor>>
    linkSensorsMap;
    std::unordered_map<WearableJointName, SensorPtr<const sensor::IVirtualSphericalJointKinSensor>>
    jointSensorsMap;
};

class HumanStateProvider::impl
{
public:
    // Attached interface
    wearable::IWear* iWear = nullptr;

    bool allowIKFailures;
    bool useXsensJointsAngles;

    mutable std::mutex mutex;

    // Wearable variables
    WearableStorage wearableStorage;

    // Model variables
    iDynTree::Model humanModel;
    FloatingBaseName floatingBaseFrame;
    int totalRealJointsForIK;

    std::vector<SegmentInfo> segments;
    std::vector<LinkPairInfo> linkPairs;

    // Buffers
    std::unordered_map<std::string, iDynTree::Rotation> linkRotationMatrices;
    std::unordered_map<std::string, iDynTree::Transform> linkTransformMatrices;
    std::unordered_map<std::string, iDynTree::Rotation> linkOrientationMatrices;
    std::unordered_map<std::string, iDynTree::Twist> linkVelocities;
    iDynTree::VectorDynSize jointConfigurationSolution;
    iDynTree::VectorDynSize jointVelocitiesSolution;
    iDynTree::Transform baseTransformSolution;
    iDynTree::Twist baseVelocitySolution;

    iDynTree::Vector3 integralOrientationError;
    iDynTree::Vector3 integralLinearVelocityError;

    std::unordered_map<std::string, iDynTreeHelper::Rotation::rotationDistance> linkErrorOrientations;
    std::unordered_map<std::string, iDynTree::Vector3> linkErrorAngularVelocities;

    // IK stuff
    int ikPoolSize{1};
    int maxIterationsIK;
    double costTolerance;
    std::string solverName;
    yarp::os::Value ikPoolOption;
    std::unique_ptr<IKWorkerPool> ikPool;
    SolutionIK solution;

    double posTargetWeight;
    double rotTargetWeight;
    double costRegularization;

    double integrationBasedIKLinearCorrectionGain;
    double integrationBasedIKAngularCorrectionGain;
    double integrationBasedIKIntegralLinearCorrectionGain;
    double integrationBasedIKIntegralAngularCorrectionGain;

    bool useGlobalIK;
    bool usePairWisedIK;
    bool useIntegrationBasedIK;
    bool useDirectBaseMeasurement;
    iDynTree::InverseKinematics globalIK;

    iDynTreeHelper::State::integrator stateIntegrator;

    // clock
    double lastTime{-1.0};

    // kinDynComputation
    std::unique_ptr<iDynTree::KinDynComputations> kinDynComputations;
    iDynTree::Vector3 worldGravity;

    bool getJointAnglesFromInputData(iDynTree::VectorDynSize& jointAngles);
    bool getLinkTransformFromInputData(std::unordered_map<std::string, iDynTree::Transform>& t);
    bool getLinkVelocityFromInputData(std::unordered_map<std::string, iDynTree::Twist>& t);

    bool getRealLinkJacobiansRelativeToBase(iDynTree::VectorDynSize jointConfigurations, std::unordered_map<std::string, iDynTree::MatrixDynSize>& J);
    bool computeJointVelocities(iDynTree::VectorDynSize jointConfigurations, std::unordered_map<std::string, iDynTree::Twist> linkVelocitiesMap, iDynTree::VectorDynSize& jointVelocities);

    bool getRealLinkJacobians(iDynTree::VectorDynSize jointConfigurations, iDynTree::Transform floatingBasePose, std::unordered_map<std::string, iDynTree::MatrixDynSize>& J);
    bool computeVelocities(iDynTree::VectorDynSize jointConfigurations, iDynTree::Transform floatingBasePose, std::unordered_map<std::string, iDynTree::Twist> linkVelocitiesMap, iDynTree::VectorDynSize& jointVelocities, iDynTree::Twist& baseVelocity);

    bool computeLinksOrientationErrors(std::unordered_map<std::string, iDynTree::Transform> linkDesiredOrientations, iDynTree::VectorDynSize jointConfigurations, iDynTree::Transform floatingBasePose, std::unordered_map<std::string, iDynTreeHelper::Rotation::rotationDistance>& linkErrorOrientations);
    bool computeLinksAngularVelocityErrors(std::unordered_map<std::string, iDynTree::Twist> linkDesiredVelocities, iDynTree::VectorDynSize jointConfigurations, iDynTree::Transform floatingBasePose, iDynTree::VectorDynSize jointVelocities, iDynTree::Twist baseVelocity, std::unordered_map<std::string, iDynTree::Vector3>& linkAngularVelocityError);
};

// =========================
// HUMANSTATEPROVIDER DEVICE
// =========================

HumanStateProvider::HumanStateProvider()
    : PeriodicThread(DefaultPeriod)
    , pImpl{new impl()}
{}

HumanStateProvider::~HumanStateProvider()
{
    detachAll();
}

bool HumanStateProvider::open(yarp::os::Searchable& config)
{
    // ===============================
    // CHECK THE CONFIGURATION OPTIONS
    // ===============================

    if (!(config.check("period") && config.find("period").isFloat64())) {
        yInfo() << LogPrefix << "Using default period:" << DefaultPeriod << "s";
    }

    if (!(config.check("urdf") && config.find("urdf").isString())) {
        yError() << LogPrefix << "urdf option not found or not valid";
        return false;
    }

    if (!(config.check("useGlobalIK") && config.find("useGlobalIK").isBool())) {
        yError() << LogPrefix << "useGlobalIK option not found or not valid";
        return false;
    }

    if (!(config.check("usePairWisedIK") && config.find("usePairWisedIK").isBool())) {
        yError() << LogPrefix << "usePairWisedIK option not found or not valid";
        return false;
    }

    if (!(config.check("useXsensJointsAngles") && config.find("useXsensJointsAngles").isBool())) {
        yError() << LogPrefix << "useXsensJointsAngles option not found or not valid";
        return false;
    }

    if (!(config.check("floatingBaseFrame") && config.find("floatingBaseFrame").isList()
          && config.find("floatingBaseFrame").asList()->size() == 2)) {
        yError() << LogPrefix << "floatingBaseFrame option not found or not valid";
        return false;
    }

    yarp::os::Bottle& linksGroup = config.findGroup("MODEL_TO_DATA_LINK_NAMES");
    if (linksGroup.isNull()) {
        yError() << LogPrefix << "Failed to find group MODEL_TO_DATA_LINK_NAMES";
        return false;
    }

    for (size_t i = 1; i < linksGroup.size(); ++i) {
        if (!(linksGroup.get(i).isList() && linksGroup.get(i).asList()->size() == 2)) {
            yError() << LogPrefix
                     << "Childs of MODEL_TO_DATA_LINK_NAMES must be lists of two elements";
            return false;
        }
        yarp::os::Bottle* list = linksGroup.get(i).asList();
        std::string key = list->get(0).asString();
        yarp::os::Bottle* listContent = list->get(1).asList();

        if (!((listContent->size() == 2) && (listContent->get(0).isString())
              && (listContent->get(1).isString()))) {
            yError() << LogPrefix << "Link list must have two strings";
            return false;
        }
    }

    // =======================================
    // PARSE THE GENERAL CONFIGURATION OPTIONS
    // =======================================

    yarp::os::Bottle* floatingBaseFrameList = config.find("floatingBaseFrame").asList();
    pImpl->useGlobalIK = config.find("useGlobalIK").asBool();
    pImpl->usePairWisedIK = config.find("usePairWisedIK").asBool();
    pImpl->useIntegrationBasedIK = config.find("useIntegrationBasedIK").asBool();
    pImpl->useXsensJointsAngles = config.find("useXsensJointsAngles").asBool();
    const std::string urdfFileName = config.find("urdf").asString();
    pImpl->floatingBaseFrame.model = floatingBaseFrameList->get(0).asString();
    pImpl->floatingBaseFrame.wearable = floatingBaseFrameList->get(1).asString();
    const double period = config.check("period", yarp::os::Value(DefaultPeriod)).asFloat64();

    setPeriod(period);

    for (size_t i = 1; i < linksGroup.size(); ++i) {
        yarp::os::Bottle* listContent = linksGroup.get(i).asList()->get(1).asList();

        std::string modelLinkName = listContent->get(0).asString();
        std::string wearableLinkName = listContent->get(1).asString();

        yInfo() << LogPrefix << "Read link map:" << modelLinkName << "==>" << wearableLinkName;
        pImpl->wearableStorage.modelToWearable_LinkName[modelLinkName] = wearableLinkName;
    }

    // ==========================================
    // PARSE THE DEPENDENDT CONFIGURATION OPTIONS
    // ==========================================

    if (pImpl->useXsensJointsAngles)
    {
        yarp::os::Bottle& jointsGroup = config.findGroup("MODEL_TO_DATA_JOINT_NAMES");
        if (jointsGroup.isNull()) {
            yError() << LogPrefix << "Failed to find group MODEL_TO_DATA_JOINT_NAMES";
            return false;
        }

        for (size_t i = 1; i < jointsGroup.size(); ++i) {
            if (!(jointsGroup.get(i).isList() && jointsGroup.get(i).asList()->size() == 2)) {
                yError() << LogPrefix << "Childs of MODEL_TO_DATA_JOINT_NAMES must be lists";
                return false;
            }
            yarp::os::Bottle* list = jointsGroup.get(i).asList();
            std::string key = list->get(0).asString();
            yarp::os::Bottle* listContent = list->get(1).asList();

            if (!((listContent->size() == 3) && (listContent->get(0).isString())
                  && (listContent->get(1).isString()) && (listContent->get(2).isInt()))) {
                yError() << LogPrefix << "Joint list must have two strings and one integer";
                return false;
            }
        }

        for (size_t i = 1; i < jointsGroup.size(); ++i) {
            yarp::os::Bottle* listContent = jointsGroup.get(i).asList()->get(1).asList();

            std::string modelJointName = listContent->get(0).asString();
            std::string wearableJointName = listContent->get(1).asString();
            size_t wearableJointComponent = listContent->get(2).asInt();

            yInfo() << LogPrefix << "Read joint map:" << modelJointName << "==> (" << wearableJointName
                    << "," << wearableJointComponent << ")";
            pImpl->wearableStorage.modelToWearable_JointInfo[modelJointName] = {wearableJointName,
                                                                                wearableJointComponent};
        }
    }

    if (pImpl->usePairWisedIK || pImpl->useGlobalIK)
    {
        if (!(config.check("allowIKFailures") && config.find("allowIKFailures").isBool())) {
            yError() << LogPrefix << "allowFailures option not found or not valid";
            return false;
        }
        if (!(config.check("maxIterationsIK") && config.find("maxIterationsIK").isInt())) {
            yError() << LogPrefix << "maxIterationsIK option not found or not valid";
            return false;
        }

        if (!(config.check("costTolerance") && config.find("costTolerance").isFloat64())) {
            yError() << LogPrefix << "costTolerance option not found or not valid";
            return false;
        }
        if (!(config.check("ikLinearSolver") && config.find("ikLinearSolver").isString())) {
            yError() << LogPrefix << "ikLinearSolver option not found or not valid";
            return false;
        }
        if (!(config.check("posTargetWeight") && config.find("posTargetWeight").isFloat64())) {
            yError() << LogPrefix << "posTargetWeight option not found or not valid";
            return false;
        }

        if (!(config.check("rotTargetWeight") && config.find("rotTargetWeight").isFloat64())) {
            yError() << LogPrefix << "rotTargetWeight option not found or not valid";
            return false;
        }
        if (!(config.check("costRegularization") && config.find("costRegularization").isDouble())) {
            yError() << LogPrefix << "costRegularization option not found or not valid";
            return false;
        }

        pImpl->allowIKFailures = config.find("allowIKFailures").asBool();
        pImpl->maxIterationsIK = config.find("maxIterationsIK").asInt();
        pImpl->costTolerance = config.find("costTolerance").asFloat64();
        pImpl->solverName = config.find("ikLinearSolver").asString();
        pImpl->posTargetWeight = config.find("posTargetWeight").asFloat64();
        pImpl->rotTargetWeight = config.find("rotTargetWeight").asFloat64();
        pImpl->costRegularization = config.find("costRegularization").asDouble();
    }

    if (pImpl->useGlobalIK || pImpl->useIntegrationBasedIK)
    {
        if (!(config.check("useDirectBaseMeasurement") && config.find("useDirectBaseMeasurement").isBool())) {
            yError() << LogPrefix << "useDirectBaseMeasurement option not found or not valid";
            return false;
        }

        pImpl->useDirectBaseMeasurement = config.find("useDirectBaseMeasurement").asBool();
    }

    if (pImpl->usePairWisedIK)
    {
        if (!(config.check("ikPoolSizeOption") && (config.find("ikPoolSizeOption").isString() || config.find("ikPoolSizeOption").isInt()))) {
            yError() << LogPrefix << "ikPoolOption option not found or not valid";
            return false;
        }

        // Get ikPoolSizeOption
        if (config.find("ikPoolSizeOption").isString() && config.find("ikPoolSizeOption").asString() == "auto" ) {
            yInfo() << LogPrefix << "Using " << std::thread::hardware_concurrency() << " available logical threads for ik pool";
            pImpl->ikPoolSize = static_cast<int>(std::thread::hardware_concurrency());
        }
        else if(config.find("ikPoolSizeOption").isInt()) {
            pImpl->ikPoolSize = config.find("ikPoolSizeOption").asInt();
        }

        // The pairwised IK will always use the measured base pose and velocity for the base link
        if (config.check("useDirectBaseMeasurement") && config.find("useDirectBaseMeasurement").isBool() && !config.find("useDirectBaseMeasurement").asBool()) {
            yWarning() << LogPrefix << "useDirectBaseMeasurement is required from Pair-Wised IK. Assuming its value to be true";
        }
        pImpl->useDirectBaseMeasurement = true;
    }

    if (pImpl->useIntegrationBasedIK)
    {
        if (!(config.check("integrationBasedIKCorrectionGainsLinRot") && config.find("integrationBasedIKCorrectionGainsLinRot").isList()
              && config.find("integrationBasedIKCorrectionGainsLinRot").asList()->size() == 2)) {
            yError() << LogPrefix << "integrationBasedIKCorrectionGainsLinRot option not found or not valid";
            return false;
        }

        if (!(config.check("integrationBasedIKIntegralCorrectionGainsLinRot") && config.find("integrationBasedIKIntegralCorrectionGainsLinRot").isList()
              && config.find("integrationBasedIKIntegralCorrectionGainsLinRot").asList()->size() == 2)) {
            yError() << LogPrefix << "integrationBasedIKIntegralCorrectionGainsLinRot option not found or not valid";
            return false;
        }

        yarp::os::Bottle* integrationBasedIKCorrectionGainsLinRot = config.find("integrationBasedIKCorrectionGainsLinRot").asList();
        yarp::os::Bottle* integrationBasedIKIntegralCorrectionGainsLinRot = config.find("integrationBasedIKIntegralCorrectionGainsLinRot").asList();
        pImpl->integrationBasedIKLinearCorrectionGain = integrationBasedIKCorrectionGainsLinRot->get(0).asFloat64();
        pImpl->integrationBasedIKAngularCorrectionGain = integrationBasedIKCorrectionGainsLinRot->get(1).asFloat64();
        pImpl->integrationBasedIKIntegralLinearCorrectionGain = integrationBasedIKIntegralCorrectionGainsLinRot->get(0).asFloat64();
        pImpl->integrationBasedIKIntegralAngularCorrectionGain = integrationBasedIKIntegralCorrectionGainsLinRot->get(1).asFloat64();
    }

    // ===================================
    // PRINT CURRENT CONFIGURATION OPTIONS
    // ===================================

    yInfo() << LogPrefix << "*** ==================================";
    yInfo() << LogPrefix << "*** Period                           :" << period;
    yInfo() << LogPrefix << "*** Urdf file name                   :" << urdfFileName;
    yInfo() << LogPrefix << "*** Global IK                        :" << pImpl->useGlobalIK;
    yInfo() << LogPrefix << "*** Pair-Wised IK                    :" << pImpl->usePairWisedIK;
    yInfo() << LogPrefix << "*** Integration Based IK             :" << pImpl->useIntegrationBasedIK;
    yInfo() << LogPrefix << "*** Use Xsens joint angles           :" << pImpl->useXsensJointsAngles;
    yInfo() << LogPrefix << "*** Use Directly base measurement    :" << pImpl->useDirectBaseMeasurement;
    if (pImpl->usePairWisedIK || pImpl->useGlobalIK)
    {
        yInfo() << LogPrefix << "*** Allow IK failures                :" << pImpl->allowIKFailures;
        yInfo() << LogPrefix << "*** Max IK iterations                :" << pImpl->maxIterationsIK;
        yInfo() << LogPrefix << "*** Cost Tolerance                   :" << pImpl->costTolerance;
        yInfo() << LogPrefix << "*** IK Solver Name                   :" << pImpl->solverName;
        yInfo() << LogPrefix << "*** Position target weight           :" << pImpl->posTargetWeight;
        yInfo() << LogPrefix << "*** Rotation target weight           :" << pImpl->rotTargetWeight;
        yInfo() << LogPrefix << "*** Cost regularization              :" << pImpl->costRegularization;
        yInfo() << LogPrefix << "*** Size of thread pool              :" << pImpl->ikPoolSize;
    }
    if (pImpl->useIntegrationBasedIK)
    {
        yInfo() << LogPrefix << "*** Linear correction gain           :" << pImpl->integrationBasedIKLinearCorrectionGain;
        yInfo() << LogPrefix << "*** Angular correction gain          :" << pImpl->integrationBasedIKAngularCorrectionGain;
        yInfo() << LogPrefix << "*** Linear integral correction gain  :" << pImpl->integrationBasedIKIntegralLinearCorrectionGain;
        yInfo() << LogPrefix << "*** Angular integral correction gain :" << pImpl->integrationBasedIKIntegralAngularCorrectionGain;
    }
    yInfo() << LogPrefix << "*** ==================================";

    // ==========================
    // INITIALIZE THE HUMAN MODEL
    // ==========================

    auto& rf = yarp::os::ResourceFinder::getResourceFinderSingleton();
    std::string urdfFilePath = rf.findFile(urdfFileName);
    if (urdfFilePath.empty()) {
        yError() << LogPrefix << "Failed to find file" << config.find("urdf").asString();
        return false;
    }

    iDynTree::ModelLoader modelLoader;
    if (!modelLoader.loadModelFromFile(urdfFilePath) || !modelLoader.isValid()) {
        yError() << LogPrefix << "Failed to load model" << urdfFilePath;
        return false;
    }

    // ====================
    // INITIALIZE VARIABLES
    // ====================

    // Get the model from the loader
    pImpl->humanModel = modelLoader.model();

    // Set gravity
    pImpl->worldGravity.zero();
    pImpl->worldGravity(2) = -9.81;

    // Initialize kinDyn computation
    pImpl->kinDynComputations = std::unique_ptr<iDynTree::KinDynComputations>(new iDynTree::KinDynComputations());
    pImpl->kinDynComputations->loadRobotModel(modelLoader.model());

    // =========================
    // INITIALIZE JOINTS BUFFERS
    // =========================

    // Get the number of joints accordingly to the model
    const size_t nrOfJoints = pImpl->humanModel.getNrOfJoints();

<<<<<<< HEAD
    pImpl->solution.jointPositions.resize(nrOfJoints);
    pImpl->solution.jointVelocities.resize(nrOfJoints);

    pImpl->jointConfigurationSolution.resize(nrOfJoints);
    pImpl->jointConfigurationSolution.zero();

    pImpl->jointVelocitiesSolution.resize(nrOfJoints);
    pImpl->jointVelocitiesSolution.zero();
=======
>>>>>>> 8eb9330d

    // ========================
    // INITIALIZE PAIR-WISED IK
    // ========================

<<<<<<< HEAD
    if (pImpl->usePairWisedIK) {
=======
        // Store the name of the link as segment name
        pImpl->segments[segmentIndex].segmentName =  modelLinkName;
        yInfo() << "Segment names : " << pImpl->segments[segmentIndex].segmentName ;
        segmentIndex++;

    }
>>>>>>> 8eb9330d

        // Get the model link names according to the modelToWearable link sensor map
        const size_t nrOfSegments = pImpl->wearableStorage.modelToWearable_LinkName.size();

        pImpl->segments.resize(nrOfSegments);

        unsigned segmentIndex = 0;
        for (size_t linkIndex = 0; linkIndex < pImpl->humanModel.getNrOfLinks(); ++linkIndex) {
            // Get the name of the link from the model and its prefix from iWear
            std::string modelLinkName = pImpl->humanModel.getLinkName(linkIndex);

            if (pImpl->wearableStorage.modelToWearable_LinkName.find(modelLinkName)
                    == pImpl->wearableStorage.modelToWearable_LinkName.end()) {
                continue;
            }

            // TODO check if we need this initialization
            // pImpl->segments[segmentIndex].velocities.zero();

            // Store the name of the link as segment name
            pImpl->segments[segmentIndex].segmentName =  modelLinkName;
            segmentIndex++;
        }

        // Get all the possible pairs composing the model
        std::vector<std::pair<std::string, std::string>> pairNames;
        std::vector<std::pair<iDynTree::FrameIndex, iDynTree::FrameIndex> > pairSegmentIndeces;

<<<<<<< HEAD
        // Get the link pair names
        createEndEffectorsPairs(pImpl->humanModel, pImpl->segments, pairNames, pairSegmentIndeces);
        pImpl->linkPairs.reserve(pairNames.size());
=======
        // Set ik parameters
        pairInfo.ikSolver->setVerbosity(1);
        pairInfo.ikSolver->setLinearSolverName(pImpl->solverName);
        pairInfo.ikSolver->setMaxIterations(maxIterationsIK);
        pairInfo.ikSolver->setCostTolerance(costTolerance);
        pairInfo.ikSolver->setDefaultTargetResolutionMode(iDynTree::InverseKinematicsTreatTargetAsConstraintNone);
        pairInfo.ikSolver->setRotationParametrization(iDynTree::InverseKinematicsRotationParametrizationRollPitchYaw);
>>>>>>> 8eb9330d

        for (unsigned index = 0; index < pairNames.size(); ++index) {
            LinkPairInfo pairInfo;

            pairInfo.parentFrameName = pairNames[index].first;
            pairInfo.parentFrameSegmentsIndex = pairSegmentIndeces[index].first;

            pairInfo.childFrameName = pairNames[index].second;
            pairInfo.childFrameSegmentsIndex = pairSegmentIndeces[index].second;

            // Get the reduced pair model
            if (!getReducedModel(pImpl->humanModel, pairInfo.parentFrameName, pairInfo.childFrameName, pairInfo.pairModel)) {

                yWarning() << LogPrefix << "failed to get reduced model for the segment pair " << pairInfo.parentFrameName.c_str()
                           << ", " << pairInfo.childFrameName.c_str();
                continue;
            }

            // Allocate the ik solver
            pairInfo.ikSolver = std::make_unique<iDynTree::InverseKinematics>();

            // Set ik parameters
            pairInfo.ikSolver->setVerbosity(1);
            pairInfo.ikSolver->setLinearSolverName(pImpl->solverName);
            pairInfo.ikSolver->setMaxIterations(pImpl->maxIterationsIK);
            pairInfo.ikSolver->setCostTolerance(pImpl->costTolerance);
            pairInfo.ikSolver->setDefaultTargetResolutionMode(iDynTree::InverseKinematicsTreatTargetAsConstraintNone);
            pairInfo.ikSolver->setRotationParametrization(iDynTree::InverseKinematicsRotationParametrizationRollPitchYaw);

            // Set ik model
            if (!pairInfo.ikSolver->setModel(pairInfo.pairModel)) {
                yWarning() << LogPrefix << "failed to configure IK solver for the segment pair" << pairInfo.parentFrameName.c_str()
                           << ", " << pairInfo.childFrameName.c_str() <<  " Skipping pair";
                continue;
            }

            // Add parent link as fixed base constraint with identity transform
            pairInfo.ikSolver->addFrameConstraint(pairInfo.parentFrameName, iDynTree::Transform::Identity());

            // Add child link as a target and set initial transform to be identity
            pairInfo.ikSolver->addTarget(pairInfo.childFrameName, iDynTree::Transform::Identity());

<<<<<<< HEAD
            // Add target position and rotation weights
            pairInfo.positionTargetWeight = pImpl->posTargetWeight;
            pairInfo.rotationTargetWeight = pImpl->rotTargetWeight;
=======
        // TODO: This is a new addition
        pairInfo.sInitial.zero();

        // Obtain the joint location index in full model and the lenght of DoFs i.e joints map
        // This information will be used to put the IK solutions together for the full model
        std::vector<std::string> solverJoints;
>>>>>>> 8eb9330d

            // Add cost regularization term
            pairInfo.costRegularization = pImpl->costRegularization;

            // Get floating base for the pair model
            pairInfo.floatingBaseIndex = pairInfo.pairModel.getFrameLink(pairInfo.pairModel.getFrameIndex(pairInfo.parentFrameName));

            // Set ik floating base
            if (!pairInfo.ikSolver->setFloatingBaseOnFrameNamed(pairInfo.pairModel.getLinkName(pairInfo.floatingBaseIndex))) {
                yError() << "Failed to set floating base frame for the segment pair" << pairInfo.parentFrameName.c_str()
                         << ", " << pairInfo.childFrameName.c_str() <<  " Skipping pair";
                return false;
            }
<<<<<<< HEAD
=======
            iDynTree::IJointConstPtr joint = pImpl->humanModel.getJoint(jointIndex);

            // Save location index and length of each DoFs
            pairInfo.consideredJointLocations.push_back(std::pair<size_t, size_t>(joint->getDOFsOffset(), joint->getNrOfDOFs()));

        }
>>>>>>> 8eb9330d

            // Set initial joint positions size
            pairInfo.sInitial.resize(pairInfo.pairModel.getNrOfJoints());

            // Obtain the joint location index in full model and the lenght of DoFs i.e joints map
            // This information will be used to put the IK solutions together for the full model
            std::vector<std::string> solverJoints;

            // Resize to number of joints in the pair model
            solverJoints.resize(pairInfo.pairModel.getNrOfJoints());

            for (int i=0; i < pairInfo.pairModel.getNrOfJoints(); i++) {
                solverJoints[i] = pairInfo.pairModel.getJointName(i);
            }

            pairInfo.consideredJointLocations.reserve(solverJoints.size());
            for (auto &jointName: solverJoints) {
                iDynTree::JointIndex jointIndex = pImpl->humanModel.getJointIndex(jointName);
                if (jointIndex == iDynTree::JOINT_INVALID_INDEX) {
                    yWarning() << LogPrefix << "IK considered joint " << jointName << " not found in the complete model";
                    continue;
                }
                iDynTree::IJointConstPtr joint = pImpl->humanModel.getJoint(jointIndex);

                // Save location index and length of each DoFs
                pairInfo.consideredJointLocations.push_back(std::pair<size_t, size_t>(joint->getDOFsOffset(), joint->getNrOfDOFs()));
            }

            // Set the joint configurations size and initialize to zero
            pairInfo.jointConfigurations.resize(solverJoints.size());
            pairInfo.jointConfigurations.zero();

            // Set the joint velocities size and initialize to zero
            pairInfo.jointVelocities.resize(solverJoints.size());
            pairInfo.jointVelocities.zero();

            // Save the indeces
            // TODO: check if link or frame
            pairInfo.parentFrameModelIndex = pairInfo.pairModel.getFrameIndex(pairInfo.parentFrameName);
            pairInfo.childFrameModelIndex = pairInfo.pairModel.getFrameIndex(pairInfo.childFrameName);

<<<<<<< HEAD
            // Configure KinDynComputation
            pairInfo.kinDynComputations = std::unique_ptr<iDynTree::KinDynComputations>(new iDynTree::KinDynComputations());
            pairInfo.kinDynComputations->loadRobotModel(pairInfo.pairModel);
=======
   pImpl->totalRealJointsForIK=0;
   for(auto& linkPair : pImpl->linkPairs)
   {
       pImpl->totalRealJointsForIK=pImpl->totalRealJointsForIK+linkPair.pairModel.getNrOfJoints();
       yInfo() << "Parent link : " << linkPair.parentFrameName << " , Child link : " <<  linkPair.childFrameName << " , joints : " << linkPair.pairModel.getNrOfJoints();
   }
   yInfo()<< "Total Real Joints:"<<pImpl->totalRealJointsForIK;

   pImpl->solution.jointPositions.resize(pImpl->totalRealJointsForIK);
   pImpl->solution.jointVelocities.resize(pImpl->totalRealJointsForIK);

   pImpl->jointAngles.resize(pImpl->totalRealJointsForIK);
   pImpl->jointAngles.zero();

   pImpl->linkPairsJointConfigurationSolution.resize(pImpl->totalRealJointsForIK);
   pImpl->linkPairsJointConfigurationSolution.zero();

   pImpl->globalJointConfigurationSolution.resize(pImpl->totalRealJointsForIK);
   pImpl->globalJointConfigurationSolution.zero();

   pImpl->jointVelocitiesSolution.resize(pImpl->totalRealJointsForIK);
   pImpl->jointVelocitiesSolution.zero();





    // =========================
    // INITIALIZE IK WORKER POOL
    // =========================
>>>>>>> 8eb9330d

            // Configure relative Jacobian
            pairInfo.relativeJacobian.resize(6, pairInfo.pairModel.getNrOfDOFs());
            pairInfo.relativeJacobian.zero();

            // Move the link pair instance into the vector
            pImpl->linkPairs.push_back(std::move(pairInfo));
        }

        // Initialize IK Worker Pool
        pImpl->ikPool = std::unique_ptr<IKWorkerPool>(new IKWorkerPool(pImpl->ikPoolSize,
                                                                                 pImpl->linkPairs,
                                                                                 pImpl->segments));
        if (!pImpl->ikPool) {
            yError() << LogPrefix << "failed to create IK worker pool";
            return false;
        }

    }

    // ====================
    // INITIALIZE GLOBAL IK
    // ====================

    if (pImpl->useGlobalIK) {

        // Set global ik parameters
        pImpl->globalIK.setVerbosity(1);
        pImpl->globalIK.setLinearSolverName(pImpl->solverName);
        pImpl->globalIK.setMaxIterations(pImpl->maxIterationsIK);
        pImpl->globalIK.setCostTolerance(pImpl->costTolerance);
        pImpl->globalIK.setDefaultTargetResolutionMode(iDynTree::InverseKinematicsTreatTargetAsConstraintNone);
        pImpl->globalIK.setRotationParametrization(iDynTree::InverseKinematicsRotationParametrizationRollPitchYaw);

        if (!pImpl->globalIK.setModel(pImpl->humanModel)) {
            yError() << LogPrefix << "globalIK: failed to load the model";
            return false;
        }

        if (!pImpl->globalIK.setFloatingBaseOnFrameNamed(pImpl->floatingBaseFrame.model)) {
            yError() << LogPrefix << "Failed to set the globalIK floating base frame on link"
                     << pImpl->floatingBaseFrame.model;
            return false;
        }

        for (size_t linkIndex = 0; linkIndex < pImpl->humanModel.getNrOfLinks(); ++linkIndex) {
            std::string linkName = pImpl->humanModel.getLinkName(linkIndex);

            // Insert in the cost the rotation and position of the link used as base
            if (linkName == pImpl->floatingBaseFrame.model) {
                if (!pImpl->useDirectBaseMeasurement && !pImpl->globalIK.addTarget(linkName, iDynTree::Transform::Identity(), 1.0, 1.0)) {
                    yError() << LogPrefix << "Failed to add target for floating base link" << linkName;
                    askToStop();
                    return false;
                }
                else if (pImpl->useDirectBaseMeasurement && !pImpl->globalIK.addFrameConstraint(linkName, iDynTree::Transform::Identity()))
                {
                    yError() << LogPrefix << "Failed to add constraint for base link" << linkName;
                    askToStop();
                    return false;
                }
                continue;
            }

            // Add ik targets and set to identity
            if (!pImpl->globalIK.addTarget(linkName, iDynTree::Transform::Identity(), pImpl->posTargetWeight, pImpl->rotTargetWeight)) {
                yError() << LogPrefix << "Failed to add target for link" << linkName;
                askToStop();
                return false;
            }
        }
<<<<<<< HEAD
=======

    }

    return true;
}

// This method returns the all link pair names from the full human model
static void createEndEffectorsPairs(const iDynTree::Model& model,
                                    std::vector<SegmentInfo>& humanSegments,
                                    std::vector<std::pair<std::string, std::string> > &framePairs,
                                    std::vector<std::pair<iDynTree::FrameIndex, iDynTree::FrameIndex> > &framePairIndeces)
{
    //for each element in human segments
    //extract it from the vector (to avoid duplications)
    //Look for it in the model and get neighbours
    std::vector<SegmentInfo> segments(humanSegments);
    size_t segmentCount = segments.size();

    while (!segments.empty()) {
        SegmentInfo segment = segments.back();
        segments.pop_back();
        segmentCount--;

        iDynTree::LinkIndex linkIndex = model.getLinkIndex(segment.segmentName);
        if (linkIndex < 0 || static_cast<unsigned>(linkIndex) >= model.getNrOfLinks()) {
            yWarning("Segment %s not found in the URDF model", segment.segmentName.c_str());
            continue;
        }

        //this for loop should not be necessary, but this can help keeps the backtrace short
        //as we do not assume that we can go back further that this node
        for (unsigned neighbourIndex = 0; neighbourIndex < model.getNrOfNeighbors(linkIndex); ++neighbourIndex) {
            //remember the "biforcations"
            std::vector<iDynTree::LinkIndex> backtrace;
            std::vector<iDynTree::LinkIndex>::iterator Iterator_backtrace;

            //and the visited nodes
            std::vector<iDynTree::LinkIndex> visited;

            //I've already visited the starting node
            visited.push_back(linkIndex);
            iDynTree::Neighbor neighbour = model.getNeighbor(linkIndex, neighbourIndex);
            backtrace.push_back(neighbour.neighborLink);

            while (!backtrace.empty()) {
                iDynTree::LinkIndex currentLink = backtrace.back();
                backtrace.pop_back();
                //add the current link to the visited
                visited.push_back(currentLink);

                std::string linkName = model.getLinkName(currentLink);


                // check if this is a human segment
                std::vector<SegmentInfo>::iterator foundSegment = std::find_if(segments.begin(),
                                                                               segments.end(),
                                                                               [&](SegmentInfo& frame){ return frame.segmentName == linkName; });
                if (foundSegment != segments.end()) {
                    std::vector<SegmentInfo>::difference_type foundLinkIndex = std::distance(segments.begin(), foundSegment);
                    //Found! This is a segment
                    framePairs.push_back(std::pair<std::string, std::string>(segment.segmentName, linkName));
                    framePairIndeces.push_back(std::pair<iDynTree::FrameIndex, iDynTree::FrameIndex>(segmentCount, foundLinkIndex));
                    yInfo()<< "Segment : " << segment.segmentName << " , associated neighbor : " <<  linkName <<" , found segment: "<<foundSegment->segmentName<<" , distance: "<<foundLinkIndex ;
                    break;
                }

                    for (unsigned i = 0; i < model.getNrOfNeighbors(currentLink); ++i) {
                        iDynTree::LinkIndex link = model.getNeighbor(currentLink, i).neighborLink;
                        //check if we already visited this segment
                        if (std::find(visited.begin(), visited.end(), link) != visited.end()) {
                            //Yes => skip
                            continue;
                        }
                        Iterator_backtrace=backtrace.begin();
                        backtrace.insert(Iterator_backtrace,link);

                    }
            }

        }
    }

}

static bool getReducedModel(const iDynTree::Model& modelInput,
                            const std::string& parentFrame,
                            const std::string& endEffectorFrame,
                            iDynTree::Model& modelOutput)
{
    iDynTree::FrameIndex parentFrameIndex;
    iDynTree::FrameIndex endEffectorFrameIndex;
    std::vector<std::string> consideredJoints;
    iDynTree::Traversal traversal;
    iDynTree::LinkIndex parentLinkIdx;
    iDynTree::IJointConstPtr joint;
    iDynTree::ModelLoader loader;

    // Get frame indices
    parentFrameIndex = modelInput.getFrameIndex(parentFrame);
    endEffectorFrameIndex = modelInput.getFrameIndex(endEffectorFrame);

    if(parentFrameIndex == iDynTree::FRAME_INVALID_INDEX){
        yError() << LogPrefix << " Invalid parent frame: "<< parentFrame;
        return false;
    }
    else if(endEffectorFrameIndex == iDynTree::FRAME_INVALID_INDEX){
        yError() << LogPrefix << " Invalid End Effector Frame: "<< endEffectorFrame;
        return false;
>>>>>>> 8eb9330d
    }

    // ===============================
    // INITIALIZE INTEGRATION BASED IK
    // ===============================

    if (pImpl->useIntegrationBasedIK) {

        // Initialize state integrator
        pImpl->stateIntegrator.setInterpolatorType(iDynTreeHelper::State::integrator::trapezoidal);
        pImpl->stateIntegrator.setNJoints(nrOfJoints);
        pImpl->stateIntegrator.resetState();

        pImpl->integralOrientationError.zero();
    }

    return true;
}

bool HumanStateProvider::close()
{
    stop();
    detachAll();
    return true;
}

void HumanStateProvider::run()
{
    //compute timestep
    double dt;
    if (pImpl->lastTime < 0.0)
    {
        dt = this->getPeriod();
    }
    else
    {
        dt = yarp::os::Time::now()-pImpl->lastTime;
    };

    // Get the link transformations from input data
    if (!pImpl->getLinkTransformFromInputData(pImpl->linkTransformMatrices)) {
        yError() << LogPrefix << "Failed to get link transforms from input data";
        askToStop();
        return;
    }

<<<<<<< HEAD
    // Get the link velocity from input data
    if (!pImpl->getLinkVelocityFromInputData(pImpl->linkVelocities)) {
        yError() << LogPrefix << "Failed to get link velocity from input data";
        askToStop();
        return;
=======
    {
        std::lock_guard<std::mutex> lock(pImpl->mutex);

        // Set the initial solution to zero
        /*for (auto& linkPair : pImpl->linkPairs) {
            //linkPair.sInitial.zero();
            for(int i=0; i<linkPair.pairModel.getNrOfJoints();i++)
            {
                double minJointLimit=linkPair.pairModel.getJoint(i)->getMinPosLimit(i);
                double maxJointLimit=linkPair.pairModel.getJoint(i)->getMaxPosLimit(i);
                double averageJointLimit=(minJointLimit+maxJointLimit)/2.0;
                linkPair.sInitial.setVal(i,averageJointLimit );
            }
        }*/

>>>>>>> 8eb9330d
    }

    // Get base transform from the suit
    iDynTree::Transform measuredBaseTransform;
    measuredBaseTransform = pImpl->linkTransformMatrices.at(pImpl->floatingBaseFrame.model);

    // Get base velocity from the suit
    iDynTree::Twist measuredBaseVelocity;
    measuredBaseVelocity = pImpl->linkVelocities.at(pImpl->floatingBaseFrame.model);

    // If useXsensJointAngles is true get joint angles from input data
    if (pImpl->useXsensJointsAngles)
    {
        if (pImpl->getJointAnglesFromInputData(pImpl->jointConfigurationSolution)) {
            yError() << LogPrefix << "Failed to get joint angles from input data";
            askToStop();
            return;
        }
    }

    if (pImpl->usePairWisedIK) {

        auto tick_PW = std::chrono::high_resolution_clock::now();

        {
            std::lock_guard<std::mutex> lock(pImpl->mutex);

            // Set the initial solution to zero
            for (auto& linkPair : pImpl->linkPairs) {
                linkPair.sInitial.zero();
            }

        }

        {
            std::lock_guard<std::mutex> lock(pImpl->mutex);

            // Set link segments transformation and velocity
            for (size_t segmentIndex = 0; segmentIndex < pImpl->segments.size(); segmentIndex++) {

                SegmentInfo& segmentInfo = pImpl->segments.at(segmentIndex);
                segmentInfo.poseWRTWorld = pImpl->linkTransformMatrices.at(segmentInfo.segmentName);
                segmentInfo.velocities = pImpl->linkVelocities.at(segmentInfo.segmentName);
            }
        }

        // Call IK worker pool to solve
        pImpl->ikPool->runAndWait();

        // Joint link pair ik solutions using joints map from link pairs initialization
        // to solution struct for exposing data through interface
        for (auto& linkPair : pImpl->linkPairs) {
            size_t jointIndex = 0;
            for (auto& pairJoint : linkPair.consideredJointLocations) {

                // Check if it is a valid 1 DoF joint

                if (pairJoint.second == 1) {
<<<<<<< HEAD
                    pImpl->jointConfigurationSolution.setVal(pairJoint.first, linkPair.jointConfigurations.getVal(jointIndex));
                    pImpl->jointVelocitiesSolution.setVal(pairJoint.first, linkPair.jointVelocities.getVal(jointIndex));
=======

                    // If global ik is false, use link pair joint solutions
                    if (!pImpl->useGlobalIK) {
                        pImpl->solution.jointPositions[pairJoint.first] = linkPair.jointConfigurations.getVal(jointIndex);
                        linkPair.sInitial.setVal(jointIndex, linkPair.jointConfigurations.getVal(jointIndex));

                        //TODO: Set the correct velocities values
                        pImpl->solution.jointVelocities[pairJoint.first] = 0;
                    }
                    else {
                        pImpl->linkPairsJointConfigurationSolution.setVal(pairJoint.first, linkPair.jointConfigurations.getVal(jointIndex));
                    }
>>>>>>> 8eb9330d

                    jointIndex++;
                }
                else {
                    yWarning() << LogPrefix << " Invalid DoFs for the joint, skipping the ik solution for this joint";
                    continue;
                }

            }
        }

<<<<<<< HEAD
        auto tock_PW = std::chrono::high_resolution_clock::now();
        yDebug() << LogPrefix << "Pair-Wised IK took"
                 << std::chrono::duration_cast<std::chrono::milliseconds>(tock_PW - tick_PW).count() << "ms";
    }

    if (pImpl->useGlobalIK) {
=======


        // Get base transform from the suit
        iDynTree::Transform measuredBaseTransform;
        measuredBaseTransform = pImpl->linkTransformMatrices.at(pImpl->floatingBaseFrame.model);
>>>>>>> 8eb9330d

        auto tick_G = std::chrono::high_resolution_clock::now();

        // Set global IK initial condition
        if (!pImpl->globalIK.setFullJointsInitialCondition(&pImpl->baseTransformSolution, &pImpl->jointConfigurationSolution)) {
            yError() << LogPrefix << "Failed to set the joint configuration for initializing the global IK";
            askToStop();
            return;
        }

        iDynTree::Transform linkTransform;

        // Update ik targets based on wearable input data
        for (size_t linkIndex = 0; linkIndex < pImpl->humanModel.getNrOfLinks(); ++linkIndex) {
            std::string linkName = pImpl->humanModel.getLinkName(linkIndex);

            // Skip links with no associated measures (use only links from the configuration)
            if (pImpl->wearableStorage.modelToWearable_LinkName.find(linkName)
                    == pImpl->wearableStorage.modelToWearable_LinkName.end()) {
                continue;
            }

            // For the link used as base insert both the rotation and position cost if not using direcly measurement from xsens
            if (linkName == pImpl->floatingBaseFrame.model) {
                if (!pImpl->useDirectBaseMeasurement && !pImpl->globalIK.updateTarget(linkName, pImpl->linkTransformMatrices.at(linkName), 1.0, 1.0)) {
                    yError() << LogPrefix << "Failed to update target for floating base" << linkName;
                    askToStop();
                    return;
                }
                continue;
            }

            if (pImpl->linkTransformMatrices.find(linkName) == pImpl->linkTransformMatrices.end()) {
                yError() << LogPrefix << "Failed to find transformation matrix for link" << linkName;
                askToStop();
                return;
            }

            linkTransform = pImpl->linkTransformMatrices.at(linkName);
            // if useDirectBaseMeasurement, use the link transform relative to the base
            if (pImpl->useDirectBaseMeasurement)
            {
                linkTransform = measuredBaseTransform.inverse() * linkTransform;
            }

            if (!pImpl->globalIK.updateTarget(linkName, linkTransform, pImpl->posTargetWeight, pImpl->rotTargetWeight)) {
                yError() << LogPrefix << "Failed to update target for link" << linkName;
                askToStop();
                return;
            }
        }

        // Use a postural task for regularization
        iDynTree::VectorDynSize posturalTaskJointAngles;
        posturalTaskJointAngles.resize(pImpl->jointConfigurationSolution.size());
        posturalTaskJointAngles.zero();
        if (!pImpl->globalIK.setDesiredFullJointsConfiguration(posturalTaskJointAngles, pImpl->costRegularization)) {
             yError() << LogPrefix << "Failed to set the postural configuration of the IK";
             askToStop();
             return;
         }

        if (!pImpl->globalIK.solve()) {
                yError() << LogPrefix << "Failed to solve global IK";
        }

        // Get the global inverse kinematics solution
        pImpl->globalIK.getFullJointsSolution(pImpl->baseTransformSolution, pImpl->jointConfigurationSolution);

        // if useDirectBaseMeasurement use directly the measurement of the base pose from the base link coming from Xsens and compute only the joint velocities solution
        if (pImpl->useDirectBaseMeasurement)
        {
            pImpl->computeJointVelocities(pImpl->jointConfigurationSolution, pImpl->linkVelocities, pImpl->jointVelocitiesSolution);
        }
        else
        {
            pImpl->computeVelocities(pImpl->jointConfigurationSolution, pImpl->baseTransformSolution, pImpl->linkVelocities, pImpl->jointVelocitiesSolution, pImpl->baseVelocitySolution);
        }

        auto tock_G = std::chrono::high_resolution_clock::now();
        yDebug() << LogPrefix << "Global IK took"
                 << std::chrono::duration_cast<std::chrono::milliseconds>(tock_G - tick_G).count() << "ms";
    }

    if (pImpl->useIntegrationBasedIK) {

        auto tick_IB = std::chrono::high_resolution_clock::now();
        pImpl->lastTime = yarp::os::Time::now();

        // correction term for link velocities
        iDynTree::KinDynComputations *computations = pImpl->kinDynComputations.get();

        if (pImpl->useDirectBaseMeasurement)
        {
            computations->setRobotState(pImpl->jointConfigurationSolution, pImpl->jointVelocitiesSolution, pImpl->worldGravity);
        }
        else
        {
            computations->setRobotState(pImpl->baseTransformSolution, pImpl->jointConfigurationSolution, pImpl->baseVelocitySolution, pImpl->jointVelocitiesSolution, pImpl->worldGravity);
        }

        for (size_t linkIndex = 0; linkIndex < pImpl->humanModel.getNrOfLinks(); ++linkIndex) {
            std::string linkName = pImpl->humanModel.getLinkName(linkIndex);

            // skip fake links
            if (pImpl->wearableStorage.modelToWearable_LinkName.find(linkName)
                    == pImpl->wearableStorage.modelToWearable_LinkName.end()) {
                continue;
            }

            iDynTree::Rotation rotationError = computations->getWorldTransform(pImpl->humanModel.getFrameIndex(linkName)).getRotation() * pImpl->linkTransformMatrices[linkName].getRotation().inverse();
            iDynTree::Vector3 angularVelocityError;

            angularVelocityError = iDynTreeHelper::Rotation::skewVee(rotationError);
            iDynTree::toEigen(pImpl->integralOrientationError) = iDynTree::toEigen(pImpl->integralOrientationError) +  iDynTree::toEigen(angularVelocityError) * dt;

            // for floating base link use error also on position if not useDirectBaseMeasurement, otherwise skip the link
            if (linkName == pImpl->floatingBaseFrame.model) {
               if (pImpl->useDirectBaseMeasurement)
               {
                   continue;
               }

               iDynTree::Vector3 linearVelocityError;
               linearVelocityError = computations->getWorldTransform(pImpl->humanModel.getFrameIndex(linkName)).getPosition() - pImpl->linkTransformMatrices[linkName].getPosition();
               iDynTree::toEigen(pImpl->integralLinearVelocityError) = iDynTree::toEigen(pImpl->integralLinearVelocityError) +  iDynTree::toEigen(linearVelocityError) * dt;
               for (int i=0; i<3; i++) {
                   pImpl->linkVelocities[linkName].setVal(i, 0 * pImpl->linkVelocities[linkName].getVal(i) - pImpl->integrationBasedIKLinearCorrectionGain * linearVelocityError.getVal(i) - pImpl->integrationBasedIKIntegralLinearCorrectionGain * pImpl->integralLinearVelocityError.getVal(i));
               }
            }

            // correct the links angular velocities
            for (int i=3; i<6; i++) {
                pImpl->linkVelocities[linkName].setVal(i, 0 * pImpl->linkVelocities[linkName].getVal(i) -  pImpl->integrationBasedIKAngularCorrectionGain * angularVelocityError.getVal(i-3) -  pImpl->integrationBasedIKIntegralAngularCorrectionGain  * pImpl->integralOrientationError.getVal(i-3));
            }
        }

        // if useDirectBaseMeasurement use directly the measurement of the base pose from the base link coming from Xsens and compute only the joint velocities solution
        if (pImpl->useDirectBaseMeasurement)
        {
            pImpl->computeJointVelocities(pImpl->jointConfigurationSolution, pImpl->linkVelocities, pImpl->jointVelocitiesSolution);
        }
        else
        {
            pImpl->computeVelocities(pImpl->jointConfigurationSolution, pImpl->baseTransformSolution, pImpl->linkVelocities, pImpl->jointVelocitiesSolution, pImpl->baseVelocitySolution);
        }

        // integrate velocities measurements
        if (!pImpl->useDirectBaseMeasurement)
        {
            pImpl->stateIntegrator.integrate(pImpl->jointVelocitiesSolution, pImpl->baseVelocitySolution.getLinearVec3(), pImpl->baseVelocitySolution.getAngularVec3(), dt);

            pImpl->stateIntegrator.getJointConfiguration(pImpl->jointConfigurationSolution);
            pImpl->stateIntegrator.getBasePose(pImpl->baseTransformSolution);

//            iDynTree::Position basePositionSolution;
//            iDynTree::Rotation baseRotationSolution;
//            pImpl->stateIntegrator.getBasePose(basePositionSolution, baseRotationSolution);
//            pImpl->baseTransformSolution.setPosition(basePositionSolution);
//            pImpl->baseTransformSolution.setRotation(baseRotationSolution);
        }
        else
        {
            pImpl->stateIntegrator.integrate(pImpl->jointVelocitiesSolution, dt);

            pImpl->stateIntegrator.getJointConfiguration(pImpl->jointConfigurationSolution);
        }

        auto tock_IB = std::chrono::high_resolution_clock::now();
        yDebug() << LogPrefix << "Integral Based IK took"
                 << std::chrono::duration_cast<std::chrono::milliseconds>(tock_IB - tick_IB).count() << "ms";
    }

    // If useDirectBaseMeasurement is true, set the measured base pose and velocity as solution
    if (pImpl->useDirectBaseMeasurement)
    {
        pImpl->baseTransformSolution = measuredBaseTransform;
        pImpl->baseVelocitySolution = measuredBaseVelocity;
    }

    // Expose IK solution for IHumanState
    {
        std::lock_guard<std::mutex> lock(pImpl->mutex);

        for (unsigned i = 0; i < pImpl->jointConfigurationSolution.size(); ++i) {
            pImpl->solution.jointPositions[i] = pImpl->jointConfigurationSolution.getVal(i);
            pImpl->solution.jointVelocities[i] = pImpl->jointVelocitiesSolution.getVal(i);
        }

        pImpl->solution.basePosition = {pImpl->baseTransformSolution.getPosition().getVal(0),
                                        pImpl->baseTransformSolution.getPosition().getVal(1),
                                        pImpl->baseTransformSolution.getPosition().getVal(2)};

        pImpl->solution.baseOrientation = {
            pImpl->baseTransformSolution.getRotation().asQuaternion().getVal(0),
            pImpl->baseTransformSolution.getRotation().asQuaternion().getVal(1),
            pImpl->baseTransformSolution.getRotation().asQuaternion().getVal(2),
            pImpl->baseTransformSolution.getRotation().asQuaternion().getVal(3),
        };

        // Use measured base frame velocity
        pImpl->solution.baseVelocity = {
            pImpl->baseVelocitySolution.getVal(0),
            pImpl->baseVelocitySolution.getVal(1),
            pImpl->baseVelocitySolution.getVal(2),
            pImpl->baseVelocitySolution.getVal(3),
            pImpl->baseVelocitySolution.getVal(4),
            pImpl->baseVelocitySolution.getVal(5)
        };
    }

    // compute the inverse kinematic errors
    pImpl->computeLinksOrientationErrors(pImpl->linkTransformMatrices, pImpl->jointConfigurationSolution, pImpl->baseTransformSolution, pImpl->linkErrorOrientations);
    pImpl->computeLinksAngularVelocityErrors(pImpl->linkVelocities, pImpl->jointConfigurationSolution, pImpl->baseTransformSolution, pImpl->jointVelocitiesSolution, pImpl->baseVelocitySolution, pImpl->linkErrorAngularVelocities);

}

bool HumanStateProvider::impl::getLinkTransformFromInputData(
        std::unordered_map<std::string, iDynTree::Transform>& transforms)
{
    for (const auto& linkMapEntry : wearableStorage.modelToWearable_LinkName) {
        const ModelLinkName& modelLinkName = linkMapEntry.first;
        const WearableLinkName& wearableLinkName = linkMapEntry.second;

        if (wearableStorage.linkSensorsMap.find(wearableLinkName)
                == wearableStorage.linkSensorsMap.end()
                || !wearableStorage.linkSensorsMap.at(wearableLinkName)) {
            yError() << LogPrefix << "Failed to get" << wearableLinkName
                     << "sensor from the device. Something happened after configuring it.";
            return false;
        }

        const wearable::SensorPtr<const sensor::IVirtualLinkKinSensor> sensor =
                wearableStorage.linkSensorsMap.at(wearableLinkName);

        if (!sensor) {
            yError() << LogPrefix << "Sensor" << wearableLinkName
                     << "has been added but not properly configured";
            return false;
        }

        if (sensor->getSensorStatus() != sensor::SensorStatus::Ok) {
            yError() << LogPrefix << "The sensor status of" << sensor->getSensorName()
                     << "is not ok (" << static_cast<double>(sensor->getSensorStatus()) << ")";
            return false;
        }

        wearable::Vector3 position;
        if (!sensor->getLinkPosition(position)) {
            yError() << LogPrefix << "Failed to read link position from virtual link sensor";
            return false;
        }

        iDynTree::Position pos(position.at(0),
                               position.at(1),
                               position.at(2));

        Quaternion orientation;
        if (!sensor->getLinkOrientation(orientation)) {
            yError() << LogPrefix << "Failed to read link orientation from virtual link sensor";
            return false;
        }

        iDynTree::Rotation rotation;
        rotation.fromQuaternion({orientation.data(), 4});

        iDynTree::Transform transform(rotation, pos);

        // Note that this map is used during the IK step for setting a target transform to a
        // link of the model. For this reason the map keys are model names.
        transforms[modelLinkName] = std::move(transform);
    }

    return true;
}

bool HumanStateProvider::impl::getLinkVelocityFromInputData(
        std::unordered_map<std::string, iDynTree::Twist>& velocities)
{
    for (const auto& linkMapEntry : wearableStorage.modelToWearable_LinkName) {
        const ModelLinkName& modelLinkName = linkMapEntry.first;
        const WearableLinkName& wearableLinkName = linkMapEntry.second;

        if (wearableStorage.linkSensorsMap.find(wearableLinkName)
                == wearableStorage.linkSensorsMap.end()
                || !wearableStorage.linkSensorsMap.at(wearableLinkName)) {
            yError() << LogPrefix << "Failed to get" << wearableLinkName
                     << "sensor from the device. Something happened after configuring it.";
            return false;
        }

        const wearable::SensorPtr<const sensor::IVirtualLinkKinSensor> sensor =
                wearableStorage.linkSensorsMap.at(wearableLinkName);

        if (!sensor) {
            yError() << LogPrefix << "Sensor" << wearableLinkName
                     << "has been added but not properly configured";
            return false;
        }

        if (sensor->getSensorStatus() != sensor::SensorStatus::Ok) {
            yError() << LogPrefix << "The sensor status of" << sensor->getSensorName()
                     << "is not ok (" << static_cast<double>(sensor->getSensorStatus()) << ")";
            return false;
        }

        wearable::Vector3 linearVelocity;
        if (!sensor->getLinkLinearVelocity(linearVelocity)) {
            yError() << LogPrefix << "Failed to read link linear velocity from virtual link sensor";
            return false;
        }

        wearable::Vector3 angularVelocity;
        if (!sensor->getLinkAngularVelocity(angularVelocity)) {
            yError() << LogPrefix << "Failed to read link angular velocity from virtual link sensor";
            return false;
        }

        velocities[modelLinkName].setVal(0, linearVelocity.at(0));
        velocities[modelLinkName].setVal(1, linearVelocity.at(1));
        velocities[modelLinkName].setVal(2, linearVelocity.at(2));
        velocities[modelLinkName].setVal(3, angularVelocity.at(0));
        velocities[modelLinkName].setVal(4, angularVelocity.at(1));
        velocities[modelLinkName].setVal(5, angularVelocity.at(2));
    }

    return true;
}

bool HumanStateProvider::impl::getJointAnglesFromInputData(iDynTree::VectorDynSize& jointAngles)
{
    for (const auto& jointMapEntry : wearableStorage.modelToWearable_JointInfo) {
        const ModelJointName& modelJointName = jointMapEntry.first;
        const WearableJointInfo& wearableJointInfo = jointMapEntry.second;

        if (wearableStorage.jointSensorsMap.find(wearableJointInfo.name)
                == wearableStorage.jointSensorsMap.end()
                || !wearableStorage.jointSensorsMap.at(wearableJointInfo.name)) {
            yError() << LogPrefix << "Failed to get" << wearableJointInfo.name
                     << "sensor from the device. Something happened after configuring it.";
            return false;
        }

        const wearable::SensorPtr<const sensor::IVirtualSphericalJointKinSensor> sensor =
                wearableStorage.jointSensorsMap.at(wearableJointInfo.name);

        if (!sensor) {
            yError() << LogPrefix << "Sensor" << wearableJointInfo.name
                     << "has been added but not properly configured";
            return false;
        }

        if (sensor->getSensorStatus() != sensor::SensorStatus::Ok) {
            yError() << LogPrefix << "The sensor status of " << sensor->getSensorName()
                     << " is not ok (" << static_cast<double>(sensor->getSensorStatus()) << ")";
            return false;
        }

        Vector3 anglesXYZ;
        if (!sensor->getJointAnglesAsRPY(anglesXYZ)) {
            yError() << LogPrefix << "Failed to read joint angles from virtual joint sensor";
            return false;
        }

        // Since anglesXYZ describes a spherical joint, take the right component
        // (specified in the configuration file)
        // TODO: we still need to validate the Xsens convention. Particularly, the zeros of
        //       the joint angles might be different.
        jointAngles.setVal(humanModel.getJointIndex(modelJointName),
                           anglesXYZ[wearableJointInfo.index]);
    }

    return true;
}

bool HumanStateProvider::impl::getRealLinkJacobiansRelativeToBase(iDynTree::VectorDynSize jointConfigurations, std::unordered_map<std::string, iDynTree::MatrixDynSize>& jacobians)
{
    iDynTree::VectorDynSize zeroJointVelocities = jointConfigurations;
    zeroJointVelocities.zero();

    iDynTree::KinDynComputations *computations = kinDynComputations.get();
    computations->setRobotState(jointConfigurations, zeroJointVelocities, worldGravity);

    for (size_t linkIndex = 0; linkIndex < humanModel.getNrOfLinks(); ++linkIndex) {
        std::string linkName = humanModel.getLinkName(linkIndex);

        // skip fake links
        if (wearableStorage.modelToWearable_LinkName.find(linkName)
                == wearableStorage.modelToWearable_LinkName.end()) {
            continue;
        }

        // skip floating base link
        if (linkName == floatingBaseFrame.model) {
            continue;
        }

        iDynTree::MatrixDynSize relativeJacobian(6, humanModel.getNrOfLinks());
        computations->getRelativeJacobian(humanModel.getFrameIndex(floatingBaseFrame.model), linkIndex, relativeJacobian);

        jacobians[linkName] = std::move(relativeJacobian);
    }

    return true;
}

bool HumanStateProvider::impl::computeJointVelocities(iDynTree::VectorDynSize jointConfigurations, std::unordered_map<std::string, iDynTree::Twist> linkVelocitiesMap, iDynTree::VectorDynSize& jointVelocities)
{
    iDynTree::VectorDynSize fullLinkVelocitiesRelativeToBase(3 * linkVelocitiesMap.size());
    fullLinkVelocitiesRelativeToBase.zero();

    iDynTree::MatrixDynSize fullLinkJacobianRelativeToBase(3 * linkVelocitiesMap.size(), jointConfigurations.size());
    fullLinkJacobianRelativeToBase.zero();

    std::unordered_map<std::string, iDynTree::MatrixDynSize> linkJacobiansRelativeToBase;

    Eigen::ColPivHouseholderQR<Eigen::Matrix<double, Eigen::Dynamic, Eigen::Dynamic> > jacobianDecomposition;
    jacobianDecomposition = Eigen::ColPivHouseholderQR<Eigen::Matrix<double, Eigen::Dynamic, Eigen::Dynamic> >(fullLinkJacobianRelativeToBase.rows(), fullLinkJacobianRelativeToBase.cols());

    if(!getRealLinkJacobiansRelativeToBase(jointConfigurations, linkJacobiansRelativeToBase))
    {
        yError() << LogPrefix << "Failed to compute the link Jacobians";
        return false;
    }

    int linkCount = 0;
    for (const auto& linkMapEntry : linkJacobiansRelativeToBase) {
        const ModelLinkName& linkName = linkMapEntry.first;
        for (int i=3; i<6; i++)
        {
            for (int j=0; j<humanModel.getNrOfJoints(); j++)
            {
                fullLinkJacobianRelativeToBase.setVal(3 * linkCount + i, j, linkJacobiansRelativeToBase[linkName].getVal(i, j));
            }
            fullLinkVelocitiesRelativeToBase.setVal(3 * linkCount + i, linkVelocitiesMap[linkName].getVal(i) - linkVelocitiesMap[floatingBaseFrame.model].getVal(i));
        }
        linkCount = linkCount + 1;
    }

    //Pseudo-invert the Full Jacobian
    //Compute the QR decomposition
    jacobianDecomposition.compute(iDynTree::toEigen(fullLinkJacobianRelativeToBase));
    // the solve method on the decomposition directly solves the associated least-squares problem
    iDynTree::toEigen(jointVelocities) = jacobianDecomposition.solve(iDynTree::toEigen(fullLinkVelocitiesRelativeToBase));

    return true;
}

bool HumanStateProvider::impl::getRealLinkJacobians(iDynTree::VectorDynSize jointConfigurations, iDynTree::Transform floatingBasePose, std::unordered_map<std::string, iDynTree::MatrixDynSize>& jacobians)
{
    iDynTree::VectorDynSize zeroJointVelocities = jointConfigurations;
    zeroJointVelocities.zero();

    iDynTree::Twist zeroBaseVelocity;
    zeroBaseVelocity.zero();

    iDynTree::KinDynComputations *computations = kinDynComputations.get();
    computations->setRobotState(floatingBasePose, jointConfigurations, zeroBaseVelocity, zeroJointVelocities, worldGravity);

    for (size_t linkIndex = 0; linkIndex < humanModel.getNrOfLinks(); ++linkIndex) {
        std::string linkName = humanModel.getLinkName(linkIndex);

        // skip fake links
        if (wearableStorage.modelToWearable_LinkName.find(linkName)
                == wearableStorage.modelToWearable_LinkName.end()) {
            continue;
        }

        iDynTree::MatrixDynSize jacobian(6, humanModel.getNrOfLinks() + 6);
        computations->getFrameFreeFloatingJacobian(linkName, jacobian);

        jacobians[linkName] = std::move(jacobian);
    }

    return true;
}

bool HumanStateProvider::impl::computeVelocities(iDynTree::VectorDynSize jointConfigurations, iDynTree::Transform floatingBasePose, std::unordered_map<std::string, iDynTree::Twist> linkVelocitiesMap, iDynTree::VectorDynSize& jointVelocities, iDynTree::Twist& baseVelocity)
{
    iDynTree::VectorDynSize fullLinkVelocities(3 + 3 * linkVelocitiesMap.size());
    fullLinkVelocities.zero();

    iDynTree::MatrixDynSize fullLinkJacobian(3 + 3 * linkVelocitiesMap.size(), jointConfigurations.size() + 6);
    fullLinkJacobian.zero();

    std::unordered_map<std::string, iDynTree::MatrixDynSize> linkJacobians;

    Eigen::FullPivHouseholderQR<Eigen::Matrix<double, Eigen::Dynamic, Eigen::Dynamic> > jacobianDecomposition;
    jacobianDecomposition = Eigen::FullPivHouseholderQR<Eigen::Matrix<double, Eigen::Dynamic, Eigen::Dynamic> >(fullLinkJacobian.rows(), fullLinkJacobian.cols());

    // Eigen::CompleteOrthogonalDecomposition<Eigen::Matrix<double, Eigen::Dynamic, Eigen::Dynamic>> jacobianDecomposition;
    // jacobianDecomposition = Eigen::CompleteOrthogonalDecomposition<Eigen::Matrix<double, Eigen::Dynamic, Eigen::Dynamic>>(fullLinkJacobian.rows(), fullLinkJacobian.cols());

    if(!getRealLinkJacobians(jointConfigurations, floatingBasePose, linkJacobians))
    {
        yError() << LogPrefix << "Failed to compute the link Jacobians";
        return false;
    }

    int linkCount = 0;
    for (const auto& linkMapEntry : linkJacobians) {
        const ModelLinkName& linkName = linkMapEntry.first;

        if (linkName == floatingBaseFrame.model)
        {
            for (int i=0; i<6; i++)
            {
                for (int j=0; j<(humanModel.getNrOfJoints() + 6); j++)
                {
                    fullLinkJacobian.setVal(i, j, linkJacobians[linkName].getVal(i, j));
                }
                fullLinkVelocities.setVal(i, linkVelocitiesMap[linkName].getVal(i));
            }
        }
        else
        {
            for (int i=0; i<3; i++)
            {
                for (int j=0; j<(humanModel.getNrOfJoints() + 6); j++)
                {

                    fullLinkJacobian.setVal(6 + 3 * linkCount + i, j, linkJacobians[linkName].getVal(i + 3, j));
                }
                fullLinkVelocities.setVal(6 + 3 * linkCount + i, linkVelocitiesMap[linkName].getVal(i + 3));


            }
            linkCount = linkCount + 1;
        }
    }

    //Pseudo-invert the Full Jacobian
    //Compute the QR decomposition
    jacobianDecomposition.compute(iDynTree::toEigen(fullLinkJacobian));
    // the solve method on the decomposition directly solves the associated least-squares problem
    iDynTree::VectorDynSize nu(jointConfigurations.size() + 6);
    iDynTree::toEigen(nu) = jacobianDecomposition.solve(iDynTree::toEigen(fullLinkVelocities));

    baseVelocity.setVal(0, nu.getVal(0));
    baseVelocity.setVal(1, nu.getVal(1));
    baseVelocity.setVal(2, nu.getVal(2));
    baseVelocity.setVal(3, nu.getVal(3));
    baseVelocity.setVal(4, nu.getVal(4));
    baseVelocity.setVal(5, nu.getVal(5));

    for (int k=6; k< jointConfigurations.size() + 6; k++)
    {
        jointVelocities.setVal(k-6, nu.getVal(k));
    }

    return true;
}

bool HumanStateProvider::impl::computeLinksOrientationErrors(std::unordered_map<std::string, iDynTree::Transform> linkDesiredTransforms, iDynTree::VectorDynSize jointConfigurations, iDynTree::Transform floatingBasePose, std::unordered_map<std::string, iDynTreeHelper::Rotation::rotationDistance>& linkErrorOrientations)
{
    iDynTree::VectorDynSize zeroJointVelocities = jointConfigurations;
    zeroJointVelocities.zero();

    iDynTree::Twist zeroBaseVelocity;
    zeroBaseVelocity.zero();

    iDynTree::KinDynComputations *computations = kinDynComputations.get();
    computations->setRobotState(floatingBasePose, jointConfigurations, zeroBaseVelocity, zeroJointVelocities, worldGravity);

    for (const auto& linkMapEntry : linkDesiredTransforms) {
        const ModelLinkName& linkName = linkMapEntry.first;
        linkErrorOrientations[linkName] = iDynTreeHelper::Rotation::rotationDistance(computations->getWorldTransform(linkName).getRotation(), linkDesiredTransforms[linkName].getRotation()); // computations->getWorldTransform(linkName).getRotation() * linkDesiredOrientations[linkName].inverse();
    }

    return true;
}

bool HumanStateProvider::impl::computeLinksAngularVelocityErrors(std::unordered_map<std::string, iDynTree::Twist> linkDesiredVelocities, iDynTree::VectorDynSize jointConfigurations, iDynTree::Transform floatingBasePose, iDynTree::VectorDynSize jointVelocities, iDynTree::Twist baseVelocity, std::unordered_map<std::string, iDynTree::Vector3>& linkAngularVelocityError)
{
    iDynTree::KinDynComputations *computations = kinDynComputations.get();
    computations->setRobotState(floatingBasePose, jointConfigurations, baseVelocity, jointVelocities, worldGravity);

    for (const auto& linkMapEntry : linkDesiredVelocities) {
        const ModelLinkName& linkName = linkMapEntry.first;
        iDynTree::toEigen(linkAngularVelocityError[linkName]) = iDynTree::toEigen(linkDesiredVelocities[linkName].getLinearVec3()) - iDynTree::toEigen(computations->getFrameVel(linkName).getLinearVec3());
    }

    return true;
}

bool HumanStateProvider::attach(yarp::dev::PolyDriver* poly)
{
    if (!poly) {
        yError() << LogPrefix << "Passed PolyDriver is nullptr";
        return false;
    }

    if (pImpl->iWear || !poly->view(pImpl->iWear) || !pImpl->iWear) {
        yError() << LogPrefix << "Failed to view the IWear interface from the PolyDriver";
        return false;
    }

    while (pImpl->iWear->getStatus() == WearStatus::WaitingForFirstRead) {
        yInfo() << LogPrefix << "IWear interface waiting for first data. Waiting...";
        yarp::os::Time::delay(5);
    }

    if (pImpl->iWear->getStatus() != WearStatus::Ok) {
        yError() << LogPrefix << "The status of the attached IWear interface is not ok ("
                 << static_cast<int>(pImpl->iWear->getStatus()) << ")";
        return false;
    }

    // ===========
    // CHECK LINKS
    // ===========

    // Check that the attached IWear interface contains all the model links
    for (size_t linkIndex = 0; linkIndex < pImpl->humanModel.getNrOfLinks(); ++linkIndex) {
        // Get the name of the link from the model and its prefix from iWear
        std::string modelLinkName = pImpl->humanModel.getLinkName(linkIndex);

        if (pImpl->wearableStorage.modelToWearable_LinkName.find(modelLinkName)
                == pImpl->wearableStorage.modelToWearable_LinkName.end()) {
            //yWarning() << LogPrefix << "Failed to find" << modelLinkName
            //           << "entry in the configuration map. Skipping this link.";
            continue;
        }

        // Get the name of the sensor associated to the link
        std::string wearableLinkName =
                pImpl->wearableStorage.modelToWearable_LinkName.at(modelLinkName);

        // Try to get the sensor
        auto sensor = pImpl->iWear->getVirtualLinkKinSensor(wearableLinkName);
        if (!sensor) {
            //yError() << LogPrefix << "Failed to find sensor associated to link" << wearableLinkName
            //<< "from the IWear interface";
            return false;
        }

        // Create a sensor map entry using the wearable sensor name as key
        pImpl->wearableStorage.linkSensorsMap[wearableLinkName] =
                pImpl->iWear->getVirtualLinkKinSensor(wearableLinkName);
    }

    // Store the sensor associated as base
    std::string baseLinkSensorName = pImpl->floatingBaseFrame.wearable;
    if (pImpl->wearableStorage.linkSensorsMap.find(baseLinkSensorName)
            == pImpl->wearableStorage.linkSensorsMap.end()) {
        yError() << LogPrefix
                 << "Failed to find sensor associated with the base passed in the configuration"
                 << baseLinkSensorName;
        return false;
    }

    pImpl->wearableStorage.baseLinkSensor =
            pImpl->wearableStorage.linkSensorsMap.at(baseLinkSensorName);

    // ============
    // CHECK JOINTS
    // ============

    if (pImpl->useXsensJointsAngles) {
        yDebug() << "Checking joints";

        for (size_t jointIndex = 0; jointIndex < pImpl->humanModel.getNrOfJoints(); ++jointIndex) {
            // Get the name of the joint from the model and its prefix from iWear
            std::string modelJointName = pImpl->humanModel.getJointName(jointIndex);

            // Urdfs don't have support of spherical joints, IWear instead does.
            // We use the configuration for addressing this mismatch.
            if (pImpl->wearableStorage.modelToWearable_JointInfo.find(modelJointName)
                    == pImpl->wearableStorage.modelToWearable_JointInfo.end()) {
                yWarning() << LogPrefix << "Failed to find" << modelJointName
                           << "entry in the configuration map. Skipping this joint.";
                continue;
            }

            // Get the name of the sensor associate to the joint
            std::string wearableJointName =
                    pImpl->wearableStorage.modelToWearable_JointInfo.at(modelJointName).name;

            // Try to get the sensor
            auto sensor = pImpl->iWear->getVirtualSphericalJointKinSensor(wearableJointName);
            if (!sensor) {
                yError() << LogPrefix << "Failed to find sensor associated with joint"
                         << wearableJointName << "from the IWear interface";
                return false;
            }

            // Create a sensor map entry using the wearable sensor name as key
            pImpl->wearableStorage.jointSensorsMap[wearableJointName] = sensor;
        }
    }

    // ====
    // MISC
    // ====

    // Start the PeriodicThread loop
    if (!start()) {
        yError() << LogPrefix << "Failed to start the loop.";
        return false;
    }

    yInfo() << LogPrefix << "attach() successful";
    return true;
}

bool HumanStateProvider::detach()
{
    askToStop();

    {
        std::lock_guard<std::mutex>(pImpl->mutex);
        pImpl->solution.clear();
    }

    pImpl->iWear = nullptr;
    return true;
}

bool HumanStateProvider::attachAll(const yarp::dev::PolyDriverList& driverList)
{
    if (driverList.size() > 1) {
        yError() << LogPrefix << "This wrapper accepts only one attached PolyDriver";
        return false;
    }

    const yarp::dev::PolyDriverDescriptor* driver = driverList[0];

    if (!driver) {
        yError() << LogPrefix << "Passed PolyDriverDescriptor is nullptr";
        return false;
    }

    return attach(driver->poly);
}

bool HumanStateProvider::detachAll()
{
    return detach();
}

std::vector<std::string> HumanStateProvider::getJointNames() const
{
    std::lock_guard<std::mutex> lock(pImpl->mutex);
    std::vector<std::string> jointNames;

    for (size_t jointIndex = 0; jointIndex < pImpl->humanModel.getNrOfJoints(); ++jointIndex) {
        if(pImpl->humanModel.getJoint(jointIndex)->getNrOfDOFs()==1){
        jointNames.emplace_back(pImpl->humanModel.getJointName(jointIndex));
        }
    }

    return jointNames;
}

size_t HumanStateProvider::getNumberOfJoints() const
{
    std::lock_guard<std::mutex> lock(pImpl->mutex);
    return pImpl->totalRealJointsForIK;
}

std::string HumanStateProvider::getBaseName() const
{
    std::lock_guard<std::mutex> lock(pImpl->mutex);
    return pImpl->floatingBaseFrame.model;
}

std::vector<double> HumanStateProvider::getJointPositions() const
{
    std::lock_guard<std::mutex> lock(pImpl->mutex);
    return pImpl->solution.jointPositions;
}

std::vector<double> HumanStateProvider::getJointVelocities() const
{
    std::lock_guard<std::mutex> lock(pImpl->mutex);
    return pImpl->solution.jointVelocities;
}

std::array<double, 6> HumanStateProvider::getBaseVelocity() const
{
    std::lock_guard<std::mutex> lock(pImpl->mutex);
    return pImpl->solution.baseVelocity;
}

std::array<double, 4> HumanStateProvider::getBaseOrientation() const
{
    std::lock_guard<std::mutex> lock(pImpl->mutex);
    return pImpl->solution.baseOrientation;
}

std::array<double, 3> HumanStateProvider::getBasePosition() const
{
    std::lock_guard<std::mutex> lock(pImpl->mutex);
    return pImpl->solution.basePosition;
}

// This method returns the all link pair names from the full human model
static void createEndEffectorsPairs(const iDynTree::Model& model,
                                    std::vector<SegmentInfo>& humanSegments,
                                    std::vector<std::pair<std::string, std::string> > &framePairs,
                                    std::vector<std::pair<iDynTree::FrameIndex, iDynTree::FrameIndex> > &framePairIndeces)
{
    //for each element in human segments
    //extract it from the vector (to avoid duplications)
    //Look for it in the model and get neighbours
    std::vector<SegmentInfo> segments(humanSegments);
    size_t segmentCount = segments.size();

    while (!segments.empty()) {
        SegmentInfo segment = segments.back();
        segments.pop_back();
        segmentCount--;

        // check if the segment exists in the model
        iDynTree::LinkIndex linkIndex = model.getLinkIndex(segment.segmentName);
        if (linkIndex < 0 || static_cast<unsigned>(linkIndex) >= model.getNrOfLinks()) {
            yWarning("Segment %s not found in the URDF model", segment.segmentName.c_str());
            continue;
        }

        //this for loop should not be necessary, but this can help keeps the backtrace short
        //as we do not assume that we can go back further that this node
        for (unsigned neighbourIndex = 0; neighbourIndex < model.getNrOfNeighbors(linkIndex); ++neighbourIndex) {
            //remember the "biforcations"
            std::stack<iDynTree::LinkIndex> backtrace;
            //and the visited nodes
            std::vector<iDynTree::LinkIndex> visited;

            //I've already visited the starting node
            visited.push_back(linkIndex);
            iDynTree::Neighbor neighbour = model.getNeighbor(linkIndex, neighbourIndex);
            backtrace.push(neighbour.neighborLink);

            while (!backtrace.empty()) {
                iDynTree::LinkIndex currentLink = backtrace.top();
                backtrace.pop();
                //add the current link to the visited
                visited.push_back(currentLink);

                std::string linkName = model.getLinkName(currentLink);

                // check if this is a human segment
                std::vector<SegmentInfo>::iterator foundSegment = std::find_if(segments.begin(),
                                                                               segments.end(),
                                                                               [&](SegmentInfo& frame){ return frame.segmentName == linkName; });
                if (foundSegment != segments.end()) {
                    std::vector<SegmentInfo>::difference_type foundLinkIndex = std::distance(segments.begin(), foundSegment);
                    //Found! This is a segment
                    framePairs.push_back(std::pair<std::string, std::string>(segment.segmentName, linkName));
                    framePairIndeces.push_back(std::pair<iDynTree::FrameIndex, iDynTree::FrameIndex>(segmentCount, foundLinkIndex));
                    break;
                }
                //insert all non-visited neighbours
                for (unsigned i = 0; i < model.getNrOfNeighbors(currentLink); ++i) {
                    iDynTree::LinkIndex link = model.getNeighbor(currentLink, i).neighborLink;
                    //check if we already visited this segment
                    if (std::find(visited.begin(), visited.end(), link) != visited.end()) {
                        //Yes => skip
                        continue;
                    }
                    backtrace.push(link);
                }
            }

        }
    }

}

static bool getReducedModel(const iDynTree::Model& modelInput,
                            const std::string& parentFrame,
                            const std::string& endEffectorFrame,
                            iDynTree::Model& modelOutput)
{
    iDynTree::FrameIndex parentFrameIndex;
    iDynTree::FrameIndex endEffectorFrameIndex;
    std::vector<std::string> consideredJoints;
    iDynTree::Traversal traversal;
    iDynTree::LinkIndex parentLinkIdx;
    iDynTree::IJointConstPtr joint;
    iDynTree::ModelLoader loader;

    // Get frame indices
    parentFrameIndex = modelInput.getFrameIndex(parentFrame);
    endEffectorFrameIndex = modelInput.getFrameIndex(endEffectorFrame);

    if(parentFrameIndex == iDynTree::FRAME_INVALID_INDEX){
        yError() << LogPrefix << " Invalid parent frame: "<< parentFrame;
        return false;
    }
    else if(endEffectorFrameIndex == iDynTree::FRAME_INVALID_INDEX){
        yError() << LogPrefix << " Invalid End Effector Frame: "<< endEffectorFrame;
        return false;
    }

    // Select joint from traversal
    modelInput.computeFullTreeTraversal(traversal, modelInput.getFrameLink(parentFrameIndex));

    iDynTree::LinkIndex visitedLink = modelInput.getFrameLink(endEffectorFrameIndex);

    while (visitedLink != traversal.getBaseLink()->getIndex())
    {
        parentLinkIdx = traversal.getParentLinkFromLinkIndex(visitedLink)->getIndex();
        joint = traversal.getParentJointFromLinkIndex(visitedLink);

        // Check if the joint is supported
        if(modelInput.getJoint(joint->getIndex())->getNrOfDOFs() == 1)
        {
            consideredJoints.insert(consideredJoints.begin(), modelInput.getJointName(joint->getIndex()));
        }
        else {
            yWarning() << LogPrefix << "Joint " << modelInput.getJointName(joint->getIndex()) << " is ignored as it has (" << modelInput.getJoint(joint->getIndex())->getNrOfDOFs() << " DOFs)";
        }

        visitedLink = parentLinkIdx;
    }

    if (!loader.loadReducedModelFromFullModel(modelInput, consideredJoints)) {
        std::cerr << LogPrefix << " failed to select joints: " ;
        for (std::vector< std::string >::const_iterator i = consideredJoints.begin(); i != consideredJoints.end(); ++i){
            std::cerr << *i << ' ';
        }
        std::cerr << std::endl;
        return false;

    }

    modelOutput = loader.model();

    return true;
}<|MERGE_RESOLUTION|>--- conflicted
+++ resolved
@@ -16,16 +16,16 @@
 #include <yarp/os/LogStream.h>
 #include <yarp/os/ResourceFinder.h>
 
+#include <iDynTree/Core/EigenHelpers.h>
 #include <iDynTree/Model/Traversal.h>
-#include <iDynTree/Core/EigenHelpers.h>
 
 #include <array>
-#include <mutex>
-#include <string>
 #include <atomic>
 #include <chrono>
+#include <mutex>
+#include <stack>
+#include <string>
 #include <thread>
-#include <stack>
 #include <unordered_map>
 
 #include <Utils.hpp>
@@ -35,13 +35,15 @@
  *
  * @param[in] model the full model
  * @param[in] humanSegments list of segments on which look for the possible pairs
- * @param[out] framePairs resulting list of all possible pairs. First element is parent, second is child
+ * @param[out] framePairs resulting list of all possible pairs. First element is parent, second is
+ * child
  * @param[out] framePairIndeces indeces in the humanSegments list of the pairs in framePairs
  */
-static void createEndEffectorsPairs(const iDynTree::Model& model,
-                                    std::vector<SegmentInfo>& humanSegments,
-                                    std::vector<std::pair<std::string, std::string>> &framePairs,
-                                    std::vector<std::pair<iDynTree::FrameIndex, iDynTree::FrameIndex> > &framePairIndeces);
+static void createEndEffectorsPairs(
+    const iDynTree::Model& model,
+    std::vector<SegmentInfo>& humanSegments,
+    std::vector<std::pair<std::string, std::string>>& framePairs,
+    std::vector<std::pair<iDynTree::FrameIndex, iDynTree::FrameIndex>>& framePairIndeces);
 
 static bool getReducedModel(const iDynTree::Model& modelInput,
                             const std::string& parentFrame,
@@ -110,9 +112,9 @@
 
     // Maps [wearable virtual sensor name] ==> [virtual sensor]
     std::unordered_map<WearableLinkName, SensorPtr<const sensor::IVirtualLinkKinSensor>>
-    linkSensorsMap;
+        linkSensorsMap;
     std::unordered_map<WearableJointName, SensorPtr<const sensor::IVirtualSphericalJointKinSensor>>
-    jointSensorsMap;
+        jointSensorsMap;
 };
 
 class HumanStateProvider::impl
@@ -150,7 +152,8 @@
     iDynTree::Vector3 integralOrientationError;
     iDynTree::Vector3 integralLinearVelocityError;
 
-    std::unordered_map<std::string, iDynTreeHelper::Rotation::rotationDistance> linkErrorOrientations;
+    std::unordered_map<std::string, iDynTreeHelper::Rotation::rotationDistance>
+        linkErrorOrientations;
     std::unordered_map<std::string, iDynTree::Vector3> linkErrorAngularVelocities;
 
     // IK stuff
@@ -190,14 +193,35 @@
     bool getLinkTransformFromInputData(std::unordered_map<std::string, iDynTree::Transform>& t);
     bool getLinkVelocityFromInputData(std::unordered_map<std::string, iDynTree::Twist>& t);
 
-    bool getRealLinkJacobiansRelativeToBase(iDynTree::VectorDynSize jointConfigurations, std::unordered_map<std::string, iDynTree::MatrixDynSize>& J);
-    bool computeJointVelocities(iDynTree::VectorDynSize jointConfigurations, std::unordered_map<std::string, iDynTree::Twist> linkVelocitiesMap, iDynTree::VectorDynSize& jointVelocities);
-
-    bool getRealLinkJacobians(iDynTree::VectorDynSize jointConfigurations, iDynTree::Transform floatingBasePose, std::unordered_map<std::string, iDynTree::MatrixDynSize>& J);
-    bool computeVelocities(iDynTree::VectorDynSize jointConfigurations, iDynTree::Transform floatingBasePose, std::unordered_map<std::string, iDynTree::Twist> linkVelocitiesMap, iDynTree::VectorDynSize& jointVelocities, iDynTree::Twist& baseVelocity);
-
-    bool computeLinksOrientationErrors(std::unordered_map<std::string, iDynTree::Transform> linkDesiredOrientations, iDynTree::VectorDynSize jointConfigurations, iDynTree::Transform floatingBasePose, std::unordered_map<std::string, iDynTreeHelper::Rotation::rotationDistance>& linkErrorOrientations);
-    bool computeLinksAngularVelocityErrors(std::unordered_map<std::string, iDynTree::Twist> linkDesiredVelocities, iDynTree::VectorDynSize jointConfigurations, iDynTree::Transform floatingBasePose, iDynTree::VectorDynSize jointVelocities, iDynTree::Twist baseVelocity, std::unordered_map<std::string, iDynTree::Vector3>& linkAngularVelocityError);
+    bool
+    getRealLinkJacobiansRelativeToBase(iDynTree::VectorDynSize jointConfigurations,
+                                       std::unordered_map<std::string, iDynTree::MatrixDynSize>& J);
+    bool computeJointVelocities(iDynTree::VectorDynSize jointConfigurations,
+                                std::unordered_map<std::string, iDynTree::Twist> linkVelocitiesMap,
+                                iDynTree::VectorDynSize& jointVelocities);
+
+    bool getRealLinkJacobians(iDynTree::VectorDynSize jointConfigurations,
+                              iDynTree::Transform floatingBasePose,
+                              std::unordered_map<std::string, iDynTree::MatrixDynSize>& J);
+    bool computeVelocities(iDynTree::VectorDynSize jointConfigurations,
+                           iDynTree::Transform floatingBasePose,
+                           std::unordered_map<std::string, iDynTree::Twist> linkVelocitiesMap,
+                           iDynTree::VectorDynSize& jointVelocities,
+                           iDynTree::Twist& baseVelocity);
+
+    bool computeLinksOrientationErrors(
+        std::unordered_map<std::string, iDynTree::Transform> linkDesiredOrientations,
+        iDynTree::VectorDynSize jointConfigurations,
+        iDynTree::Transform floatingBasePose,
+        std::unordered_map<std::string, iDynTreeHelper::Rotation::rotationDistance>&
+            linkErrorOrientations);
+    bool computeLinksAngularVelocityErrors(
+        std::unordered_map<std::string, iDynTree::Twist> linkDesiredVelocities,
+        iDynTree::VectorDynSize jointConfigurations,
+        iDynTree::Transform floatingBasePose,
+        iDynTree::VectorDynSize jointVelocities,
+        iDynTree::Twist baseVelocity,
+        std::unordered_map<std::string, iDynTree::Vector3>& linkAngularVelocityError);
 };
 
 // =========================
@@ -303,8 +327,7 @@
     // PARSE THE DEPENDENDT CONFIGURATION OPTIONS
     // ==========================================
 
-    if (pImpl->useXsensJointsAngles)
-    {
+    if (pImpl->useXsensJointsAngles) {
         yarp::os::Bottle& jointsGroup = config.findGroup("MODEL_TO_DATA_JOINT_NAMES");
         if (jointsGroup.isNull()) {
             yError() << LogPrefix << "Failed to find group MODEL_TO_DATA_JOINT_NAMES";
@@ -334,15 +357,14 @@
             std::string wearableJointName = listContent->get(1).asString();
             size_t wearableJointComponent = listContent->get(2).asInt();
 
-            yInfo() << LogPrefix << "Read joint map:" << modelJointName << "==> (" << wearableJointName
-                    << "," << wearableJointComponent << ")";
-            pImpl->wearableStorage.modelToWearable_JointInfo[modelJointName] = {wearableJointName,
-                                                                                wearableJointComponent};
-        }
-    }
-
-    if (pImpl->usePairWisedIK || pImpl->useGlobalIK)
-    {
+            yInfo() << LogPrefix << "Read joint map:" << modelJointName << "==> ("
+                    << wearableJointName << "," << wearableJointComponent << ")";
+            pImpl->wearableStorage.modelToWearable_JointInfo[modelJointName] = {
+                wearableJointName, wearableJointComponent};
+        }
+    }
+
+    if (pImpl->usePairWisedIK || pImpl->useGlobalIK) {
         if (!(config.check("allowIKFailures") && config.find("allowIKFailures").isBool())) {
             yError() << LogPrefix << "allowFailures option not found or not valid";
             return false;
@@ -383,9 +405,9 @@
         pImpl->costRegularization = config.find("costRegularization").asDouble();
     }
 
-    if (pImpl->useGlobalIK || pImpl->useIntegrationBasedIK)
-    {
-        if (!(config.check("useDirectBaseMeasurement") && config.find("useDirectBaseMeasurement").isBool())) {
+    if (pImpl->useGlobalIK || pImpl->useIntegrationBasedIK) {
+        if (!(config.check("useDirectBaseMeasurement")
+              && config.find("useDirectBaseMeasurement").isBool())) {
             yError() << LogPrefix << "useDirectBaseMeasurement option not found or not valid";
             return false;
         }
@@ -393,49 +415,67 @@
         pImpl->useDirectBaseMeasurement = config.find("useDirectBaseMeasurement").asBool();
     }
 
-    if (pImpl->usePairWisedIK)
-    {
-        if (!(config.check("ikPoolSizeOption") && (config.find("ikPoolSizeOption").isString() || config.find("ikPoolSizeOption").isInt()))) {
+    if (pImpl->usePairWisedIK) {
+        if (!(config.check("ikPoolSizeOption")
+              && (config.find("ikPoolSizeOption").isString()
+                  || config.find("ikPoolSizeOption").isInt()))) {
             yError() << LogPrefix << "ikPoolOption option not found or not valid";
             return false;
         }
 
         // Get ikPoolSizeOption
-        if (config.find("ikPoolSizeOption").isString() && config.find("ikPoolSizeOption").asString() == "auto" ) {
-            yInfo() << LogPrefix << "Using " << std::thread::hardware_concurrency() << " available logical threads for ik pool";
+        if (config.find("ikPoolSizeOption").isString()
+            && config.find("ikPoolSizeOption").asString() == "auto") {
+            yInfo() << LogPrefix << "Using " << std::thread::hardware_concurrency()
+                    << " available logical threads for ik pool";
             pImpl->ikPoolSize = static_cast<int>(std::thread::hardware_concurrency());
         }
-        else if(config.find("ikPoolSizeOption").isInt()) {
+        else if (config.find("ikPoolSizeOption").isInt()) {
             pImpl->ikPoolSize = config.find("ikPoolSizeOption").asInt();
         }
 
         // The pairwised IK will always use the measured base pose and velocity for the base link
-        if (config.check("useDirectBaseMeasurement") && config.find("useDirectBaseMeasurement").isBool() && !config.find("useDirectBaseMeasurement").asBool()) {
-            yWarning() << LogPrefix << "useDirectBaseMeasurement is required from Pair-Wised IK. Assuming its value to be true";
+        if (config.check("useDirectBaseMeasurement")
+            && config.find("useDirectBaseMeasurement").isBool()
+            && !config.find("useDirectBaseMeasurement").asBool()) {
+            yWarning() << LogPrefix
+                       << "useDirectBaseMeasurement is required from Pair-Wised IK. Assuming its "
+                          "value to be true";
         }
         pImpl->useDirectBaseMeasurement = true;
     }
 
-    if (pImpl->useIntegrationBasedIK)
-    {
-        if (!(config.check("integrationBasedIKCorrectionGainsLinRot") && config.find("integrationBasedIKCorrectionGainsLinRot").isList()
+    if (pImpl->useIntegrationBasedIK) {
+        if (!(config.check("integrationBasedIKCorrectionGainsLinRot")
+              && config.find("integrationBasedIKCorrectionGainsLinRot").isList()
               && config.find("integrationBasedIKCorrectionGainsLinRot").asList()->size() == 2)) {
-            yError() << LogPrefix << "integrationBasedIKCorrectionGainsLinRot option not found or not valid";
-            return false;
-        }
-
-        if (!(config.check("integrationBasedIKIntegralCorrectionGainsLinRot") && config.find("integrationBasedIKIntegralCorrectionGainsLinRot").isList()
-              && config.find("integrationBasedIKIntegralCorrectionGainsLinRot").asList()->size() == 2)) {
-            yError() << LogPrefix << "integrationBasedIKIntegralCorrectionGainsLinRot option not found or not valid";
-            return false;
-        }
-
-        yarp::os::Bottle* integrationBasedIKCorrectionGainsLinRot = config.find("integrationBasedIKCorrectionGainsLinRot").asList();
-        yarp::os::Bottle* integrationBasedIKIntegralCorrectionGainsLinRot = config.find("integrationBasedIKIntegralCorrectionGainsLinRot").asList();
-        pImpl->integrationBasedIKLinearCorrectionGain = integrationBasedIKCorrectionGainsLinRot->get(0).asFloat64();
-        pImpl->integrationBasedIKAngularCorrectionGain = integrationBasedIKCorrectionGainsLinRot->get(1).asFloat64();
-        pImpl->integrationBasedIKIntegralLinearCorrectionGain = integrationBasedIKIntegralCorrectionGainsLinRot->get(0).asFloat64();
-        pImpl->integrationBasedIKIntegralAngularCorrectionGain = integrationBasedIKIntegralCorrectionGainsLinRot->get(1).asFloat64();
+            yError() << LogPrefix
+                     << "integrationBasedIKCorrectionGainsLinRot option not found or not valid";
+            return false;
+        }
+
+        if (!(config.check("integrationBasedIKIntegralCorrectionGainsLinRot")
+              && config.find("integrationBasedIKIntegralCorrectionGainsLinRot").isList()
+              && config.find("integrationBasedIKIntegralCorrectionGainsLinRot").asList()->size()
+                     == 2)) {
+            yError()
+                << LogPrefix
+                << "integrationBasedIKIntegralCorrectionGainsLinRot option not found or not valid";
+            return false;
+        }
+
+        yarp::os::Bottle* integrationBasedIKCorrectionGainsLinRot =
+            config.find("integrationBasedIKCorrectionGainsLinRot").asList();
+        yarp::os::Bottle* integrationBasedIKIntegralCorrectionGainsLinRot =
+            config.find("integrationBasedIKIntegralCorrectionGainsLinRot").asList();
+        pImpl->integrationBasedIKLinearCorrectionGain =
+            integrationBasedIKCorrectionGainsLinRot->get(0).asFloat64();
+        pImpl->integrationBasedIKAngularCorrectionGain =
+            integrationBasedIKCorrectionGainsLinRot->get(1).asFloat64();
+        pImpl->integrationBasedIKIntegralLinearCorrectionGain =
+            integrationBasedIKIntegralCorrectionGainsLinRot->get(0).asFloat64();
+        pImpl->integrationBasedIKIntegralAngularCorrectionGain =
+            integrationBasedIKIntegralCorrectionGainsLinRot->get(1).asFloat64();
     }
 
     // ===================================
@@ -447,26 +487,31 @@
     yInfo() << LogPrefix << "*** Urdf file name                   :" << urdfFileName;
     yInfo() << LogPrefix << "*** Global IK                        :" << pImpl->useGlobalIK;
     yInfo() << LogPrefix << "*** Pair-Wised IK                    :" << pImpl->usePairWisedIK;
-    yInfo() << LogPrefix << "*** Integration Based IK             :" << pImpl->useIntegrationBasedIK;
+    yInfo() << LogPrefix
+            << "*** Integration Based IK             :" << pImpl->useIntegrationBasedIK;
     yInfo() << LogPrefix << "*** Use Xsens joint angles           :" << pImpl->useXsensJointsAngles;
-    yInfo() << LogPrefix << "*** Use Directly base measurement    :" << pImpl->useDirectBaseMeasurement;
-    if (pImpl->usePairWisedIK || pImpl->useGlobalIK)
-    {
+    yInfo() << LogPrefix
+            << "*** Use Directly base measurement    :" << pImpl->useDirectBaseMeasurement;
+    if (pImpl->usePairWisedIK || pImpl->useGlobalIK) {
         yInfo() << LogPrefix << "*** Allow IK failures                :" << pImpl->allowIKFailures;
         yInfo() << LogPrefix << "*** Max IK iterations                :" << pImpl->maxIterationsIK;
         yInfo() << LogPrefix << "*** Cost Tolerance                   :" << pImpl->costTolerance;
         yInfo() << LogPrefix << "*** IK Solver Name                   :" << pImpl->solverName;
         yInfo() << LogPrefix << "*** Position target weight           :" << pImpl->posTargetWeight;
         yInfo() << LogPrefix << "*** Rotation target weight           :" << pImpl->rotTargetWeight;
-        yInfo() << LogPrefix << "*** Cost regularization              :" << pImpl->costRegularization;
+        yInfo() << LogPrefix
+                << "*** Cost regularization              :" << pImpl->costRegularization;
         yInfo() << LogPrefix << "*** Size of thread pool              :" << pImpl->ikPoolSize;
     }
-    if (pImpl->useIntegrationBasedIK)
-    {
-        yInfo() << LogPrefix << "*** Linear correction gain           :" << pImpl->integrationBasedIKLinearCorrectionGain;
-        yInfo() << LogPrefix << "*** Angular correction gain          :" << pImpl->integrationBasedIKAngularCorrectionGain;
-        yInfo() << LogPrefix << "*** Linear integral correction gain  :" << pImpl->integrationBasedIKIntegralLinearCorrectionGain;
-        yInfo() << LogPrefix << "*** Angular integral correction gain :" << pImpl->integrationBasedIKIntegralAngularCorrectionGain;
+    if (pImpl->useIntegrationBasedIK) {
+        yInfo() << LogPrefix << "*** Linear correction gain           :"
+                << pImpl->integrationBasedIKLinearCorrectionGain;
+        yInfo() << LogPrefix << "*** Angular correction gain          :"
+                << pImpl->integrationBasedIKAngularCorrectionGain;
+        yInfo() << LogPrefix << "*** Linear integral correction gain  :"
+                << pImpl->integrationBasedIKIntegralLinearCorrectionGain;
+        yInfo() << LogPrefix << "*** Angular integral correction gain :"
+                << pImpl->integrationBasedIKIntegralAngularCorrectionGain;
     }
     yInfo() << LogPrefix << "*** ==================================";
 
@@ -499,7 +544,8 @@
     pImpl->worldGravity(2) = -9.81;
 
     // Initialize kinDyn computation
-    pImpl->kinDynComputations = std::unique_ptr<iDynTree::KinDynComputations>(new iDynTree::KinDynComputations());
+    pImpl->kinDynComputations =
+        std::unique_ptr<iDynTree::KinDynComputations>(new iDynTree::KinDynComputations());
     pImpl->kinDynComputations->loadRobotModel(modelLoader.model());
 
     // =========================
@@ -509,7 +555,6 @@
     // Get the number of joints accordingly to the model
     const size_t nrOfJoints = pImpl->humanModel.getNrOfJoints();
 
-<<<<<<< HEAD
     pImpl->solution.jointPositions.resize(nrOfJoints);
     pImpl->solution.jointVelocities.resize(nrOfJoints);
 
@@ -518,23 +563,12 @@
 
     pImpl->jointVelocitiesSolution.resize(nrOfJoints);
     pImpl->jointVelocitiesSolution.zero();
-=======
->>>>>>> 8eb9330d
 
     // ========================
     // INITIALIZE PAIR-WISED IK
     // ========================
 
-<<<<<<< HEAD
     if (pImpl->usePairWisedIK) {
-=======
-        // Store the name of the link as segment name
-        pImpl->segments[segmentIndex].segmentName =  modelLinkName;
-        yInfo() << "Segment names : " << pImpl->segments[segmentIndex].segmentName ;
-        segmentIndex++;
-
-    }
->>>>>>> 8eb9330d
 
         // Get the model link names according to the modelToWearable link sensor map
         const size_t nrOfSegments = pImpl->wearableStorage.modelToWearable_LinkName.size();
@@ -547,7 +581,7 @@
             std::string modelLinkName = pImpl->humanModel.getLinkName(linkIndex);
 
             if (pImpl->wearableStorage.modelToWearable_LinkName.find(modelLinkName)
-                    == pImpl->wearableStorage.modelToWearable_LinkName.end()) {
+                == pImpl->wearableStorage.modelToWearable_LinkName.end()) {
                 continue;
             }
 
@@ -555,27 +589,17 @@
             // pImpl->segments[segmentIndex].velocities.zero();
 
             // Store the name of the link as segment name
-            pImpl->segments[segmentIndex].segmentName =  modelLinkName;
+            pImpl->segments[segmentIndex].segmentName = modelLinkName;
             segmentIndex++;
         }
 
         // Get all the possible pairs composing the model
         std::vector<std::pair<std::string, std::string>> pairNames;
-        std::vector<std::pair<iDynTree::FrameIndex, iDynTree::FrameIndex> > pairSegmentIndeces;
-
-<<<<<<< HEAD
+        std::vector<std::pair<iDynTree::FrameIndex, iDynTree::FrameIndex>> pairSegmentIndeces;
+
         // Get the link pair names
         createEndEffectorsPairs(pImpl->humanModel, pImpl->segments, pairNames, pairSegmentIndeces);
         pImpl->linkPairs.reserve(pairNames.size());
-=======
-        // Set ik parameters
-        pairInfo.ikSolver->setVerbosity(1);
-        pairInfo.ikSolver->setLinearSolverName(pImpl->solverName);
-        pairInfo.ikSolver->setMaxIterations(maxIterationsIK);
-        pairInfo.ikSolver->setCostTolerance(costTolerance);
-        pairInfo.ikSolver->setDefaultTargetResolutionMode(iDynTree::InverseKinematicsTreatTargetAsConstraintNone);
-        pairInfo.ikSolver->setRotationParametrization(iDynTree::InverseKinematicsRotationParametrizationRollPitchYaw);
->>>>>>> 8eb9330d
 
         for (unsigned index = 0; index < pairNames.size(); ++index) {
             LinkPairInfo pairInfo;
@@ -587,10 +611,14 @@
             pairInfo.childFrameSegmentsIndex = pairSegmentIndeces[index].second;
 
             // Get the reduced pair model
-            if (!getReducedModel(pImpl->humanModel, pairInfo.parentFrameName, pairInfo.childFrameName, pairInfo.pairModel)) {
-
-                yWarning() << LogPrefix << "failed to get reduced model for the segment pair " << pairInfo.parentFrameName.c_str()
-                           << ", " << pairInfo.childFrameName.c_str();
+            if (!getReducedModel(pImpl->humanModel,
+                                 pairInfo.parentFrameName,
+                                 pairInfo.childFrameName,
+                                 pairInfo.pairModel)) {
+
+                yWarning() << LogPrefix << "failed to get reduced model for the segment pair "
+                           << pairInfo.parentFrameName.c_str() << ", "
+                           << pairInfo.childFrameName.c_str();
                 continue;
             }
 
@@ -602,59 +630,61 @@
             pairInfo.ikSolver->setLinearSolverName(pImpl->solverName);
             pairInfo.ikSolver->setMaxIterations(pImpl->maxIterationsIK);
             pairInfo.ikSolver->setCostTolerance(pImpl->costTolerance);
-            pairInfo.ikSolver->setDefaultTargetResolutionMode(iDynTree::InverseKinematicsTreatTargetAsConstraintNone);
-            pairInfo.ikSolver->setRotationParametrization(iDynTree::InverseKinematicsRotationParametrizationRollPitchYaw);
+            pairInfo.ikSolver->setDefaultTargetResolutionMode(
+                iDynTree::InverseKinematicsTreatTargetAsConstraintNone);
+            pairInfo.ikSolver->setRotationParametrization(
+                iDynTree::InverseKinematicsRotationParametrizationRollPitchYaw);
 
             // Set ik model
             if (!pairInfo.ikSolver->setModel(pairInfo.pairModel)) {
-                yWarning() << LogPrefix << "failed to configure IK solver for the segment pair" << pairInfo.parentFrameName.c_str()
-                           << ", " << pairInfo.childFrameName.c_str() <<  " Skipping pair";
+                yWarning() << LogPrefix << "failed to configure IK solver for the segment pair"
+                           << pairInfo.parentFrameName.c_str() << ", "
+                           << pairInfo.childFrameName.c_str() << " Skipping pair";
                 continue;
             }
 
             // Add parent link as fixed base constraint with identity transform
-            pairInfo.ikSolver->addFrameConstraint(pairInfo.parentFrameName, iDynTree::Transform::Identity());
+            pairInfo.ikSolver->addFrameConstraint(pairInfo.parentFrameName,
+                                                  iDynTree::Transform::Identity());
 
             // Add child link as a target and set initial transform to be identity
             pairInfo.ikSolver->addTarget(pairInfo.childFrameName, iDynTree::Transform::Identity());
 
-<<<<<<< HEAD
             // Add target position and rotation weights
             pairInfo.positionTargetWeight = pImpl->posTargetWeight;
             pairInfo.rotationTargetWeight = pImpl->rotTargetWeight;
-=======
-        // TODO: This is a new addition
-        pairInfo.sInitial.zero();
-
-        // Obtain the joint location index in full model and the lenght of DoFs i.e joints map
-        // This information will be used to put the IK solutions together for the full model
-        std::vector<std::string> solverJoints;
->>>>>>> 8eb9330d
 
             // Add cost regularization term
             pairInfo.costRegularization = pImpl->costRegularization;
 
             // Get floating base for the pair model
-            pairInfo.floatingBaseIndex = pairInfo.pairModel.getFrameLink(pairInfo.pairModel.getFrameIndex(pairInfo.parentFrameName));
+            pairInfo.floatingBaseIndex = pairInfo.pairModel.getFrameLink(
+                pairInfo.pairModel.getFrameIndex(pairInfo.parentFrameName));
 
             // Set ik floating base
-            if (!pairInfo.ikSolver->setFloatingBaseOnFrameNamed(pairInfo.pairModel.getLinkName(pairInfo.floatingBaseIndex))) {
-                yError() << "Failed to set floating base frame for the segment pair" << pairInfo.parentFrameName.c_str()
-                         << ", " << pairInfo.childFrameName.c_str() <<  " Skipping pair";
+            if (!pairInfo.ikSolver->setFloatingBaseOnFrameNamed(
+                    pairInfo.pairModel.getLinkName(pairInfo.floatingBaseIndex))) {
+                yError() << "Failed to set floating base frame for the segment pair"
+                         << pairInfo.parentFrameName.c_str() << ", "
+                         << pairInfo.childFrameName.c_str() << " Skipping pair";
                 return false;
             }
-<<<<<<< HEAD
-=======
-            iDynTree::IJointConstPtr joint = pImpl->humanModel.getJoint(jointIndex);
-
-            // Save location index and length of each DoFs
-            pairInfo.consideredJointLocations.push_back(std::pair<size_t, size_t>(joint->getDOFsOffset(), joint->getNrOfDOFs()));
-
-        }
->>>>>>> 8eb9330d
 
             // Set initial joint positions size
             pairInfo.sInitial.resize(pairInfo.pairModel.getNrOfJoints());
+
+            // TODO check if we need this initialization
+            // pairInfo.sInitial.zero();
+
+            // Set the initial solution mean value of the joint limits
+            for (auto& linkPair : pImpl->linkPairs) {
+                for (size_t i = 0; i < linkPair.pairModel.getNrOfJoints(); i++) {
+                    double minJointLimit = linkPair.pairModel.getJoint(i)->getMinPosLimit(i);
+                    double maxJointLimit = linkPair.pairModel.getJoint(i)->getMaxPosLimit(i);
+                    double averageJointLimit = (minJointLimit + maxJointLimit) / 2.0;
+                    linkPair.sInitial.setVal(i, averageJointLimit);
+                }
+            }
 
             // Obtain the joint location index in full model and the lenght of DoFs i.e joints map
             // This information will be used to put the IK solutions together for the full model
@@ -663,21 +693,23 @@
             // Resize to number of joints in the pair model
             solverJoints.resize(pairInfo.pairModel.getNrOfJoints());
 
-            for (int i=0; i < pairInfo.pairModel.getNrOfJoints(); i++) {
+            for (int i = 0; i < pairInfo.pairModel.getNrOfJoints(); i++) {
                 solverJoints[i] = pairInfo.pairModel.getJointName(i);
             }
 
             pairInfo.consideredJointLocations.reserve(solverJoints.size());
-            for (auto &jointName: solverJoints) {
+            for (auto& jointName : solverJoints) {
                 iDynTree::JointIndex jointIndex = pImpl->humanModel.getJointIndex(jointName);
                 if (jointIndex == iDynTree::JOINT_INVALID_INDEX) {
-                    yWarning() << LogPrefix << "IK considered joint " << jointName << " not found in the complete model";
+                    yWarning() << LogPrefix << "IK considered joint " << jointName
+                               << " not found in the complete model";
                     continue;
                 }
                 iDynTree::IJointConstPtr joint = pImpl->humanModel.getJoint(jointIndex);
 
                 // Save location index and length of each DoFs
-                pairInfo.consideredJointLocations.push_back(std::pair<size_t, size_t>(joint->getDOFsOffset(), joint->getNrOfDOFs()));
+                pairInfo.consideredJointLocations.push_back(
+                    std::pair<size_t, size_t>(joint->getDOFsOffset(), joint->getNrOfDOFs()));
             }
 
             // Set the joint configurations size and initialize to zero
@@ -690,45 +722,34 @@
 
             // Save the indeces
             // TODO: check if link or frame
-            pairInfo.parentFrameModelIndex = pairInfo.pairModel.getFrameIndex(pairInfo.parentFrameName);
-            pairInfo.childFrameModelIndex = pairInfo.pairModel.getFrameIndex(pairInfo.childFrameName);
-
-<<<<<<< HEAD
+            pairInfo.parentFrameModelIndex =
+                pairInfo.pairModel.getFrameIndex(pairInfo.parentFrameName);
+            pairInfo.childFrameModelIndex =
+                pairInfo.pairModel.getFrameIndex(pairInfo.childFrameName);
+
             // Configure KinDynComputation
-            pairInfo.kinDynComputations = std::unique_ptr<iDynTree::KinDynComputations>(new iDynTree::KinDynComputations());
+            pairInfo.kinDynComputations =
+                std::unique_ptr<iDynTree::KinDynComputations>(new iDynTree::KinDynComputations());
             pairInfo.kinDynComputations->loadRobotModel(pairInfo.pairModel);
-=======
-   pImpl->totalRealJointsForIK=0;
-   for(auto& linkPair : pImpl->linkPairs)
-   {
-       pImpl->totalRealJointsForIK=pImpl->totalRealJointsForIK+linkPair.pairModel.getNrOfJoints();
-       yInfo() << "Parent link : " << linkPair.parentFrameName << " , Child link : " <<  linkPair.childFrameName << " , joints : " << linkPair.pairModel.getNrOfJoints();
-   }
-   yInfo()<< "Total Real Joints:"<<pImpl->totalRealJointsForIK;
-
-   pImpl->solution.jointPositions.resize(pImpl->totalRealJointsForIK);
-   pImpl->solution.jointVelocities.resize(pImpl->totalRealJointsForIK);
-
-   pImpl->jointAngles.resize(pImpl->totalRealJointsForIK);
-   pImpl->jointAngles.zero();
-
-   pImpl->linkPairsJointConfigurationSolution.resize(pImpl->totalRealJointsForIK);
-   pImpl->linkPairsJointConfigurationSolution.zero();
-
-   pImpl->globalJointConfigurationSolution.resize(pImpl->totalRealJointsForIK);
-   pImpl->globalJointConfigurationSolution.zero();
-
-   pImpl->jointVelocitiesSolution.resize(pImpl->totalRealJointsForIK);
-   pImpl->jointVelocitiesSolution.zero();
-
-
-
-
-
-    // =========================
-    // INITIALIZE IK WORKER POOL
-    // =========================
->>>>>>> 8eb9330d
+
+            pImpl->totalRealJointsForIK = 0;
+            for (auto& linkPair : pImpl->linkPairs) {
+                pImpl->totalRealJointsForIK =
+                    pImpl->totalRealJointsForIK + linkPair.pairModel.getNrOfJoints();
+                yInfo() << "Parent link : " << linkPair.parentFrameName
+                        << " , Child link : " << linkPair.childFrameName
+                        << " , joints : " << linkPair.pairModel.getNrOfJoints();
+            }
+            yInfo() << "Total Real Joints:" << pImpl->totalRealJointsForIK;
+
+            pImpl->solution.jointPositions.resize(pImpl->totalRealJointsForIK);
+            pImpl->solution.jointVelocities.resize(pImpl->totalRealJointsForIK);
+
+            pImpl->jointConfigurationSolution.resize(pImpl->totalRealJointsForIK);
+            pImpl->jointConfigurationSolution.zero();
+
+            pImpl->jointVelocitiesSolution.resize(pImpl->totalRealJointsForIK);
+            pImpl->jointVelocitiesSolution.zero();
 
             // Configure relative Jacobian
             pairInfo.relativeJacobian.resize(6, pairInfo.pairModel.getNrOfDOFs());
@@ -739,14 +760,12 @@
         }
 
         // Initialize IK Worker Pool
-        pImpl->ikPool = std::unique_ptr<IKWorkerPool>(new IKWorkerPool(pImpl->ikPoolSize,
-                                                                                 pImpl->linkPairs,
-                                                                                 pImpl->segments));
+        pImpl->ikPool = std::unique_ptr<IKWorkerPool>(
+            new IKWorkerPool(pImpl->ikPoolSize, pImpl->linkPairs, pImpl->segments));
         if (!pImpl->ikPool) {
             yError() << LogPrefix << "failed to create IK worker pool";
             return false;
         }
-
     }
 
     // ====================
@@ -760,8 +779,10 @@
         pImpl->globalIK.setLinearSolverName(pImpl->solverName);
         pImpl->globalIK.setMaxIterations(pImpl->maxIterationsIK);
         pImpl->globalIK.setCostTolerance(pImpl->costTolerance);
-        pImpl->globalIK.setDefaultTargetResolutionMode(iDynTree::InverseKinematicsTreatTargetAsConstraintNone);
-        pImpl->globalIK.setRotationParametrization(iDynTree::InverseKinematicsRotationParametrizationRollPitchYaw);
+        pImpl->globalIK.setDefaultTargetResolutionMode(
+            iDynTree::InverseKinematicsTreatTargetAsConstraintNone);
+        pImpl->globalIK.setRotationParametrization(
+            iDynTree::InverseKinematicsRotationParametrizationRollPitchYaw);
 
         if (!pImpl->globalIK.setModel(pImpl->humanModel)) {
             yError() << LogPrefix << "globalIK: failed to load the model";
@@ -779,13 +800,17 @@
 
             // Insert in the cost the rotation and position of the link used as base
             if (linkName == pImpl->floatingBaseFrame.model) {
-                if (!pImpl->useDirectBaseMeasurement && !pImpl->globalIK.addTarget(linkName, iDynTree::Transform::Identity(), 1.0, 1.0)) {
-                    yError() << LogPrefix << "Failed to add target for floating base link" << linkName;
+                if (!pImpl->useDirectBaseMeasurement
+                    && !pImpl->globalIK.addTarget(
+                        linkName, iDynTree::Transform::Identity(), 1.0, 1.0)) {
+                    yError() << LogPrefix << "Failed to add target for floating base link"
+                             << linkName;
                     askToStop();
                     return false;
                 }
-                else if (pImpl->useDirectBaseMeasurement && !pImpl->globalIK.addFrameConstraint(linkName, iDynTree::Transform::Identity()))
-                {
+                else if (pImpl->useDirectBaseMeasurement
+                         && !pImpl->globalIK.addFrameConstraint(linkName,
+                                                                iDynTree::Transform::Identity())) {
                     yError() << LogPrefix << "Failed to add constraint for base link" << linkName;
                     askToStop();
                     return false;
@@ -794,29 +819,1042 @@
             }
 
             // Add ik targets and set to identity
-            if (!pImpl->globalIK.addTarget(linkName, iDynTree::Transform::Identity(), pImpl->posTargetWeight, pImpl->rotTargetWeight)) {
+            if (!pImpl->globalIK.addTarget(linkName,
+                                           iDynTree::Transform::Identity(),
+                                           pImpl->posTargetWeight,
+                                           pImpl->rotTargetWeight)) {
                 yError() << LogPrefix << "Failed to add target for link" << linkName;
                 askToStop();
                 return false;
             }
         }
-<<<<<<< HEAD
-=======
-
+    }
+
+    // ===============================
+    // INITIALIZE INTEGRATION BASED IK
+    // ===============================
+
+    if (pImpl->useIntegrationBasedIK) {
+
+        // Initialize state integrator
+        pImpl->stateIntegrator.setInterpolatorType(iDynTreeHelper::State::integrator::trapezoidal);
+        pImpl->stateIntegrator.setNJoints(nrOfJoints);
+        pImpl->stateIntegrator.resetState();
+
+        pImpl->integralOrientationError.zero();
     }
 
     return true;
 }
 
+bool HumanStateProvider::close()
+{
+    stop();
+    detachAll();
+    return true;
+}
+
+void HumanStateProvider::run()
+{
+    // compute timestep
+    double dt;
+    if (pImpl->lastTime < 0.0) {
+        dt = this->getPeriod();
+    }
+    else {
+        dt = yarp::os::Time::now() - pImpl->lastTime;
+    };
+
+    // Get the link transformations from input data
+    if (!pImpl->getLinkTransformFromInputData(pImpl->linkTransformMatrices)) {
+        yError() << LogPrefix << "Failed to get link transforms from input data";
+        askToStop();
+        return;
+    }
+
+    // Get the link velocity from input data
+    if (!pImpl->getLinkVelocityFromInputData(pImpl->linkVelocities)) {
+        yError() << LogPrefix << "Failed to get link velocity from input data";
+        askToStop();
+        return;
+    }
+
+    // Get base transform from the suit
+    iDynTree::Transform measuredBaseTransform;
+    measuredBaseTransform = pImpl->linkTransformMatrices.at(pImpl->floatingBaseFrame.model);
+
+    // Get base velocity from the suit
+    iDynTree::Twist measuredBaseVelocity;
+    measuredBaseVelocity = pImpl->linkVelocities.at(pImpl->floatingBaseFrame.model);
+
+    // If useXsensJointAngles is true get joint angles from input data
+    if (pImpl->useXsensJointsAngles) {
+        if (pImpl->getJointAnglesFromInputData(pImpl->jointConfigurationSolution)) {
+            yError() << LogPrefix << "Failed to get joint angles from input data";
+            askToStop();
+            return;
+        }
+    }
+
+    if (pImpl->usePairWisedIK) {
+
+        auto tick_PW = std::chrono::high_resolution_clock::now();
+
+        {
+            std::lock_guard<std::mutex> lock(pImpl->mutex);
+
+            // Set the initial solution to zero
+            for (auto& linkPair : pImpl->linkPairs) {
+                linkPair.sInitial.zero();
+            }
+        }
+
+        {
+            std::lock_guard<std::mutex> lock(pImpl->mutex);
+
+            // Set link segments transformation and velocity
+            for (size_t segmentIndex = 0; segmentIndex < pImpl->segments.size(); segmentIndex++) {
+
+                SegmentInfo& segmentInfo = pImpl->segments.at(segmentIndex);
+                segmentInfo.poseWRTWorld = pImpl->linkTransformMatrices.at(segmentInfo.segmentName);
+                segmentInfo.velocities = pImpl->linkVelocities.at(segmentInfo.segmentName);
+            }
+        }
+
+        // Call IK worker pool to solve
+        pImpl->ikPool->runAndWait();
+
+        // Joint link pair ik solutions using joints map from link pairs initialization
+        // to solution struct for exposing data through interface
+        for (auto& linkPair : pImpl->linkPairs) {
+            size_t jointIndex = 0;
+            for (auto& pairJoint : linkPair.consideredJointLocations) {
+
+                // Check if it is a valid 1 DoF joint
+
+                if (pairJoint.second == 1) {
+                    pImpl->jointConfigurationSolution.setVal(
+                        pairJoint.first, linkPair.jointConfigurations.getVal(jointIndex));
+                    pImpl->jointVelocitiesSolution.setVal(
+                        pairJoint.first, linkPair.jointVelocities.getVal(jointIndex));
+
+                    jointIndex++;
+                }
+                else {
+                    yWarning() << LogPrefix
+                               << " Invalid DoFs for the joint, skipping the ik solution for "
+                                  "this joint";
+                    continue;
+                }
+            }
+        }
+
+        auto tock_PW = std::chrono::high_resolution_clock::now();
+        yDebug() << LogPrefix << "Pair-Wised IK took"
+                 << std::chrono::duration_cast<std::chrono::milliseconds>(tock_PW - tick_PW).count()
+                 << "ms";
+    }
+
+    if (pImpl->useGlobalIK) {
+
+        auto tick_G = std::chrono::high_resolution_clock::now();
+
+        // Set global IK initial condition
+        if (!pImpl->globalIK.setFullJointsInitialCondition(&pImpl->baseTransformSolution,
+                                                           &pImpl->jointConfigurationSolution)) {
+            yError() << LogPrefix
+                     << "Failed to set the joint configuration for initializing the global IK";
+            askToStop();
+            return;
+        }
+
+        iDynTree::Transform linkTransform;
+
+        // Update ik targets based on wearable input data
+        for (size_t linkIndex = 0; linkIndex < pImpl->humanModel.getNrOfLinks(); ++linkIndex) {
+            std::string linkName = pImpl->humanModel.getLinkName(linkIndex);
+
+            // Skip links with no associated measures (use only links from the configuration)
+            if (pImpl->wearableStorage.modelToWearable_LinkName.find(linkName)
+                == pImpl->wearableStorage.modelToWearable_LinkName.end()) {
+                continue;
+            }
+
+            // For the link used as base insert both the rotation and position cost if not using
+            // direcly measurement from xsens
+            if (linkName == pImpl->floatingBaseFrame.model) {
+                if (!pImpl->useDirectBaseMeasurement
+                    && !pImpl->globalIK.updateTarget(
+                        linkName, pImpl->linkTransformMatrices.at(linkName), 1.0, 1.0)) {
+                    yError() << LogPrefix << "Failed to update target for floating base"
+                             << linkName;
+                    askToStop();
+                    return;
+                }
+                continue;
+            }
+
+            if (pImpl->linkTransformMatrices.find(linkName) == pImpl->linkTransformMatrices.end()) {
+                yError() << LogPrefix << "Failed to find transformation matrix for link"
+                         << linkName;
+                askToStop();
+                return;
+            }
+
+            linkTransform = pImpl->linkTransformMatrices.at(linkName);
+            // if useDirectBaseMeasurement, use the link transform relative to the base
+            if (pImpl->useDirectBaseMeasurement) {
+                linkTransform = measuredBaseTransform.inverse() * linkTransform;
+            }
+
+            if (!pImpl->globalIK.updateTarget(
+                    linkName, linkTransform, pImpl->posTargetWeight, pImpl->rotTargetWeight)) {
+                yError() << LogPrefix << "Failed to update target for link" << linkName;
+                askToStop();
+                return;
+            }
+        }
+
+        // Use a postural task for regularization
+        iDynTree::VectorDynSize posturalTaskJointAngles;
+        posturalTaskJointAngles.resize(pImpl->jointConfigurationSolution.size());
+        posturalTaskJointAngles.zero();
+        if (!pImpl->globalIK.setDesiredFullJointsConfiguration(posturalTaskJointAngles,
+                                                               pImpl->costRegularization)) {
+            yError() << LogPrefix << "Failed to set the postural configuration of the IK";
+            askToStop();
+            return;
+        }
+
+        if (!pImpl->globalIK.solve()) {
+            yError() << LogPrefix << "Failed to solve global IK";
+        }
+
+        // Get the global inverse kinematics solution
+        pImpl->globalIK.getFullJointsSolution(pImpl->baseTransformSolution,
+                                              pImpl->jointConfigurationSolution);
+
+        // if useDirectBaseMeasurement use directly the measurement of the base pose from the
+        // base link coming from Xsens and compute only the joint velocities solution
+        if (pImpl->useDirectBaseMeasurement) {
+            pImpl->computeJointVelocities(pImpl->jointConfigurationSolution,
+                                          pImpl->linkVelocities,
+                                          pImpl->jointVelocitiesSolution);
+        }
+        else {
+            pImpl->computeVelocities(pImpl->jointConfigurationSolution,
+                                     pImpl->baseTransformSolution,
+                                     pImpl->linkVelocities,
+                                     pImpl->jointVelocitiesSolution,
+                                     pImpl->baseVelocitySolution);
+        }
+
+        auto tock_G = std::chrono::high_resolution_clock::now();
+        yDebug() << LogPrefix << "Global IK took"
+                 << std::chrono::duration_cast<std::chrono::milliseconds>(tock_G - tick_G).count()
+                 << "ms";
+    }
+
+    if (pImpl->useIntegrationBasedIK) {
+
+        auto tick_IB = std::chrono::high_resolution_clock::now();
+        pImpl->lastTime = yarp::os::Time::now();
+
+        // correction term for link velocities
+        iDynTree::KinDynComputations* computations = pImpl->kinDynComputations.get();
+
+        if (pImpl->useDirectBaseMeasurement) {
+            computations->setRobotState(pImpl->jointConfigurationSolution,
+                                        pImpl->jointVelocitiesSolution,
+                                        pImpl->worldGravity);
+        }
+        else {
+            computations->setRobotState(pImpl->baseTransformSolution,
+                                        pImpl->jointConfigurationSolution,
+                                        pImpl->baseVelocitySolution,
+                                        pImpl->jointVelocitiesSolution,
+                                        pImpl->worldGravity);
+        }
+
+        for (size_t linkIndex = 0; linkIndex < pImpl->humanModel.getNrOfLinks(); ++linkIndex) {
+            std::string linkName = pImpl->humanModel.getLinkName(linkIndex);
+
+            // skip fake links
+            if (pImpl->wearableStorage.modelToWearable_LinkName.find(linkName)
+                == pImpl->wearableStorage.modelToWearable_LinkName.end()) {
+                continue;
+            }
+
+            iDynTree::Rotation rotationError =
+                computations->getWorldTransform(pImpl->humanModel.getFrameIndex(linkName))
+                    .getRotation()
+                * pImpl->linkTransformMatrices[linkName].getRotation().inverse();
+            iDynTree::Vector3 angularVelocityError;
+
+            angularVelocityError = iDynTreeHelper::Rotation::skewVee(rotationError);
+            iDynTree::toEigen(pImpl->integralOrientationError) =
+                iDynTree::toEigen(pImpl->integralOrientationError)
+                + iDynTree::toEigen(angularVelocityError) * dt;
+
+            // for floating base link use error also on position if not
+            // useDirectBaseMeasurement, otherwise skip the link
+            if (linkName == pImpl->floatingBaseFrame.model) {
+                if (pImpl->useDirectBaseMeasurement) {
+                    continue;
+                }
+
+                iDynTree::Vector3 linearVelocityError;
+                linearVelocityError =
+                    computations->getWorldTransform(pImpl->humanModel.getFrameIndex(linkName))
+                        .getPosition()
+                    - pImpl->linkTransformMatrices[linkName].getPosition();
+                iDynTree::toEigen(pImpl->integralLinearVelocityError) =
+                    iDynTree::toEigen(pImpl->integralLinearVelocityError)
+                    + iDynTree::toEigen(linearVelocityError) * dt;
+                for (int i = 0; i < 3; i++) {
+                    pImpl->linkVelocities[linkName].setVal(
+                        i,
+                        0 * pImpl->linkVelocities[linkName].getVal(i)
+                            - pImpl->integrationBasedIKLinearCorrectionGain
+                                  * linearVelocityError.getVal(i)
+                            - pImpl->integrationBasedIKIntegralLinearCorrectionGain
+                                  * pImpl->integralLinearVelocityError.getVal(i));
+                }
+            }
+
+            // correct the links angular velocities
+            for (int i = 3; i < 6; i++) {
+                pImpl->linkVelocities[linkName].setVal(
+                    i,
+                    0 * pImpl->linkVelocities[linkName].getVal(i)
+                        - pImpl->integrationBasedIKAngularCorrectionGain
+                              * angularVelocityError.getVal(i - 3)
+                        - pImpl->integrationBasedIKIntegralAngularCorrectionGain
+                              * pImpl->integralOrientationError.getVal(i - 3));
+            }
+        }
+
+        // if useDirectBaseMeasurement use directly the measurement of the base pose from the
+        // base link coming from Xsens and compute only the joint velocities solution
+        if (pImpl->useDirectBaseMeasurement) {
+            pImpl->computeJointVelocities(pImpl->jointConfigurationSolution,
+                                          pImpl->linkVelocities,
+                                          pImpl->jointVelocitiesSolution);
+        }
+        else {
+            pImpl->computeVelocities(pImpl->jointConfigurationSolution,
+                                     pImpl->baseTransformSolution,
+                                     pImpl->linkVelocities,
+                                     pImpl->jointVelocitiesSolution,
+                                     pImpl->baseVelocitySolution);
+        }
+
+        // integrate velocities measurements
+        if (!pImpl->useDirectBaseMeasurement) {
+            pImpl->stateIntegrator.integrate(pImpl->jointVelocitiesSolution,
+                                             pImpl->baseVelocitySolution.getLinearVec3(),
+                                             pImpl->baseVelocitySolution.getAngularVec3(),
+                                             dt);
+
+            pImpl->stateIntegrator.getJointConfiguration(pImpl->jointConfigurationSolution);
+            pImpl->stateIntegrator.getBasePose(pImpl->baseTransformSolution);
+
+            //            iDynTree::Position basePositionSolution;
+            //            iDynTree::Rotation baseRotationSolution;
+            //            pImpl->stateIntegrator.getBasePose(basePositionSolution,
+            //            baseRotationSolution);
+            //            pImpl->baseTransformSolution.setPosition(basePositionSolution);
+            //            pImpl->baseTransformSolution.setRotation(baseRotationSolution);
+        }
+        else {
+            pImpl->stateIntegrator.integrate(pImpl->jointVelocitiesSolution, dt);
+
+            pImpl->stateIntegrator.getJointConfiguration(pImpl->jointConfigurationSolution);
+        }
+
+        auto tock_IB = std::chrono::high_resolution_clock::now();
+        yDebug() << LogPrefix << "Integral Based IK took"
+                 << std::chrono::duration_cast<std::chrono::milliseconds>(tock_IB - tick_IB).count()
+                 << "ms";
+    }
+
+    // If useDirectBaseMeasurement is true, set the measured base pose and velocity as solution
+    if (pImpl->useDirectBaseMeasurement) {
+        pImpl->baseTransformSolution = measuredBaseTransform;
+        pImpl->baseVelocitySolution = measuredBaseVelocity;
+    }
+
+    // Expose IK solution for IHumanState
+    {
+        std::lock_guard<std::mutex> lock(pImpl->mutex);
+
+        for (unsigned i = 0; i < pImpl->jointConfigurationSolution.size(); ++i) {
+            pImpl->solution.jointPositions[i] = pImpl->jointConfigurationSolution.getVal(i);
+            pImpl->solution.jointVelocities[i] = pImpl->jointVelocitiesSolution.getVal(i);
+        }
+
+        pImpl->solution.basePosition = {pImpl->baseTransformSolution.getPosition().getVal(0),
+                                        pImpl->baseTransformSolution.getPosition().getVal(1),
+                                        pImpl->baseTransformSolution.getPosition().getVal(2)};
+
+        pImpl->solution.baseOrientation = {
+            pImpl->baseTransformSolution.getRotation().asQuaternion().getVal(0),
+            pImpl->baseTransformSolution.getRotation().asQuaternion().getVal(1),
+            pImpl->baseTransformSolution.getRotation().asQuaternion().getVal(2),
+            pImpl->baseTransformSolution.getRotation().asQuaternion().getVal(3),
+        };
+
+        // Use measured base frame velocity
+        pImpl->solution.baseVelocity = {pImpl->baseVelocitySolution.getVal(0),
+                                        pImpl->baseVelocitySolution.getVal(1),
+                                        pImpl->baseVelocitySolution.getVal(2),
+                                        pImpl->baseVelocitySolution.getVal(3),
+                                        pImpl->baseVelocitySolution.getVal(4),
+                                        pImpl->baseVelocitySolution.getVal(5)};
+    }
+
+    // compute the inverse kinematic errors
+    pImpl->computeLinksOrientationErrors(pImpl->linkTransformMatrices,
+                                         pImpl->jointConfigurationSolution,
+                                         pImpl->baseTransformSolution,
+                                         pImpl->linkErrorOrientations);
+    pImpl->computeLinksAngularVelocityErrors(pImpl->linkVelocities,
+                                             pImpl->jointConfigurationSolution,
+                                             pImpl->baseTransformSolution,
+                                             pImpl->jointVelocitiesSolution,
+                                             pImpl->baseVelocitySolution,
+                                             pImpl->linkErrorAngularVelocities);
+}
+
+bool HumanStateProvider::impl::getLinkTransformFromInputData(
+    std::unordered_map<std::string, iDynTree::Transform>& transforms)
+{
+    for (const auto& linkMapEntry : wearableStorage.modelToWearable_LinkName) {
+        const ModelLinkName& modelLinkName = linkMapEntry.first;
+        const WearableLinkName& wearableLinkName = linkMapEntry.second;
+
+        if (wearableStorage.linkSensorsMap.find(wearableLinkName)
+                == wearableStorage.linkSensorsMap.end()
+            || !wearableStorage.linkSensorsMap.at(wearableLinkName)) {
+            yError() << LogPrefix << "Failed to get" << wearableLinkName
+                     << "sensor from the device. Something happened after configuring it.";
+            return false;
+        }
+
+        const wearable::SensorPtr<const sensor::IVirtualLinkKinSensor> sensor =
+            wearableStorage.linkSensorsMap.at(wearableLinkName);
+
+        if (!sensor) {
+            yError() << LogPrefix << "Sensor" << wearableLinkName
+                     << "has been added but not properly configured";
+            return false;
+        }
+
+        if (sensor->getSensorStatus() != sensor::SensorStatus::Ok) {
+            yError() << LogPrefix << "The sensor status of" << sensor->getSensorName()
+                     << "is not ok (" << static_cast<double>(sensor->getSensorStatus()) << ")";
+            return false;
+        }
+
+        wearable::Vector3 position;
+        if (!sensor->getLinkPosition(position)) {
+            yError() << LogPrefix << "Failed to read link position from virtual link sensor";
+            return false;
+        }
+
+        iDynTree::Position pos(position.at(0), position.at(1), position.at(2));
+
+        Quaternion orientation;
+        if (!sensor->getLinkOrientation(orientation)) {
+            yError() << LogPrefix << "Failed to read link orientation from virtual link sensor";
+            return false;
+        }
+
+        iDynTree::Rotation rotation;
+        rotation.fromQuaternion({orientation.data(), 4});
+
+        iDynTree::Transform transform(rotation, pos);
+
+        // Note that this map is used during the IK step for setting a target transform to a
+        // link of the model. For this reason the map keys are model names.
+        transforms[modelLinkName] = std::move(transform);
+    }
+
+    return true;
+}
+
+bool HumanStateProvider::impl::getLinkVelocityFromInputData(
+    std::unordered_map<std::string, iDynTree::Twist>& velocities)
+{
+    for (const auto& linkMapEntry : wearableStorage.modelToWearable_LinkName) {
+        const ModelLinkName& modelLinkName = linkMapEntry.first;
+        const WearableLinkName& wearableLinkName = linkMapEntry.second;
+
+        if (wearableStorage.linkSensorsMap.find(wearableLinkName)
+                == wearableStorage.linkSensorsMap.end()
+            || !wearableStorage.linkSensorsMap.at(wearableLinkName)) {
+            yError() << LogPrefix << "Failed to get" << wearableLinkName
+                     << "sensor from the device. Something happened after configuring it.";
+            return false;
+        }
+
+        const wearable::SensorPtr<const sensor::IVirtualLinkKinSensor> sensor =
+            wearableStorage.linkSensorsMap.at(wearableLinkName);
+
+        if (!sensor) {
+            yError() << LogPrefix << "Sensor" << wearableLinkName
+                     << "has been added but not properly configured";
+            return false;
+        }
+
+        if (sensor->getSensorStatus() != sensor::SensorStatus::Ok) {
+            yError() << LogPrefix << "The sensor status of" << sensor->getSensorName()
+                     << "is not ok (" << static_cast<double>(sensor->getSensorStatus()) << ")";
+            return false;
+        }
+
+        wearable::Vector3 linearVelocity;
+        if (!sensor->getLinkLinearVelocity(linearVelocity)) {
+            yError() << LogPrefix << "Failed to read link linear velocity from virtual link sensor";
+            return false;
+        }
+
+        wearable::Vector3 angularVelocity;
+        if (!sensor->getLinkAngularVelocity(angularVelocity)) {
+            yError() << LogPrefix
+                     << "Failed to read link angular velocity from virtual link sensor";
+            return false;
+        }
+
+        velocities[modelLinkName].setVal(0, linearVelocity.at(0));
+        velocities[modelLinkName].setVal(1, linearVelocity.at(1));
+        velocities[modelLinkName].setVal(2, linearVelocity.at(2));
+        velocities[modelLinkName].setVal(3, angularVelocity.at(0));
+        velocities[modelLinkName].setVal(4, angularVelocity.at(1));
+        velocities[modelLinkName].setVal(5, angularVelocity.at(2));
+    }
+
+    return true;
+}
+
+bool HumanStateProvider::impl::getJointAnglesFromInputData(iDynTree::VectorDynSize& jointAngles)
+{
+    for (const auto& jointMapEntry : wearableStorage.modelToWearable_JointInfo) {
+        const ModelJointName& modelJointName = jointMapEntry.first;
+        const WearableJointInfo& wearableJointInfo = jointMapEntry.second;
+
+        if (wearableStorage.jointSensorsMap.find(wearableJointInfo.name)
+                == wearableStorage.jointSensorsMap.end()
+            || !wearableStorage.jointSensorsMap.at(wearableJointInfo.name)) {
+            yError() << LogPrefix << "Failed to get" << wearableJointInfo.name
+                     << "sensor from the device. Something happened after configuring it.";
+            return false;
+        }
+
+        const wearable::SensorPtr<const sensor::IVirtualSphericalJointKinSensor> sensor =
+            wearableStorage.jointSensorsMap.at(wearableJointInfo.name);
+
+        if (!sensor) {
+            yError() << LogPrefix << "Sensor" << wearableJointInfo.name
+                     << "has been added but not properly configured";
+            return false;
+        }
+
+        if (sensor->getSensorStatus() != sensor::SensorStatus::Ok) {
+            yError() << LogPrefix << "The sensor status of " << sensor->getSensorName()
+                     << " is not ok (" << static_cast<double>(sensor->getSensorStatus()) << ")";
+            return false;
+        }
+
+        Vector3 anglesXYZ;
+        if (!sensor->getJointAnglesAsRPY(anglesXYZ)) {
+            yError() << LogPrefix << "Failed to read joint angles from virtual joint sensor";
+            return false;
+        }
+
+        // Since anglesXYZ describes a spherical joint, take the right component
+        // (specified in the configuration file)
+        // TODO: we still need to validate the Xsens convention. Particularly, the zeros of
+        //       the joint angles might be different.
+        jointAngles.setVal(humanModel.getJointIndex(modelJointName),
+                           anglesXYZ[wearableJointInfo.index]);
+    }
+
+    return true;
+}
+
+bool HumanStateProvider::impl::getRealLinkJacobiansRelativeToBase(
+    iDynTree::VectorDynSize jointConfigurations,
+    std::unordered_map<std::string, iDynTree::MatrixDynSize>& jacobians)
+{
+    iDynTree::VectorDynSize zeroJointVelocities = jointConfigurations;
+    zeroJointVelocities.zero();
+
+    iDynTree::KinDynComputations* computations = kinDynComputations.get();
+    computations->setRobotState(jointConfigurations, zeroJointVelocities, worldGravity);
+
+    for (size_t linkIndex = 0; linkIndex < humanModel.getNrOfLinks(); ++linkIndex) {
+        std::string linkName = humanModel.getLinkName(linkIndex);
+
+        // skip fake links
+        if (wearableStorage.modelToWearable_LinkName.find(linkName)
+            == wearableStorage.modelToWearable_LinkName.end()) {
+            continue;
+        }
+
+        // skip floating base link
+        if (linkName == floatingBaseFrame.model) {
+            continue;
+        }
+
+        iDynTree::MatrixDynSize relativeJacobian(6, humanModel.getNrOfLinks());
+        computations->getRelativeJacobian(
+            humanModel.getFrameIndex(floatingBaseFrame.model), linkIndex, relativeJacobian);
+
+        jacobians[linkName] = std::move(relativeJacobian);
+    }
+
+    return true;
+}
+
+bool HumanStateProvider::impl::computeJointVelocities(
+    iDynTree::VectorDynSize jointConfigurations,
+    std::unordered_map<std::string, iDynTree::Twist> linkVelocitiesMap,
+    iDynTree::VectorDynSize& jointVelocities)
+{
+    iDynTree::VectorDynSize fullLinkVelocitiesRelativeToBase(3 * linkVelocitiesMap.size());
+    fullLinkVelocitiesRelativeToBase.zero();
+
+    iDynTree::MatrixDynSize fullLinkJacobianRelativeToBase(3 * linkVelocitiesMap.size(),
+                                                           jointConfigurations.size());
+    fullLinkJacobianRelativeToBase.zero();
+
+    std::unordered_map<std::string, iDynTree::MatrixDynSize> linkJacobiansRelativeToBase;
+
+    Eigen::ColPivHouseholderQR<Eigen::Matrix<double, Eigen::Dynamic, Eigen::Dynamic>>
+        jacobianDecomposition;
+    jacobianDecomposition =
+        Eigen::ColPivHouseholderQR<Eigen::Matrix<double, Eigen::Dynamic, Eigen::Dynamic>>(
+            fullLinkJacobianRelativeToBase.rows(), fullLinkJacobianRelativeToBase.cols());
+
+    if (!getRealLinkJacobiansRelativeToBase(jointConfigurations, linkJacobiansRelativeToBase)) {
+        yError() << LogPrefix << "Failed to compute the link Jacobians";
+        return false;
+    }
+
+    int linkCount = 0;
+    for (const auto& linkMapEntry : linkJacobiansRelativeToBase) {
+        const ModelLinkName& linkName = linkMapEntry.first;
+        for (int i = 3; i < 6; i++) {
+            for (int j = 0; j < humanModel.getNrOfJoints(); j++) {
+                fullLinkJacobianRelativeToBase.setVal(
+                    3 * linkCount + i, j, linkJacobiansRelativeToBase[linkName].getVal(i, j));
+            }
+            fullLinkVelocitiesRelativeToBase.setVal(
+                3 * linkCount + i,
+                linkVelocitiesMap[linkName].getVal(i)
+                    - linkVelocitiesMap[floatingBaseFrame.model].getVal(i));
+        }
+        linkCount = linkCount + 1;
+    }
+
+    // Pseudo-invert the Full Jacobian
+    // Compute the QR decomposition
+    jacobianDecomposition.compute(iDynTree::toEigen(fullLinkJacobianRelativeToBase));
+    // the solve method on the decomposition directly solves the associated least-squares
+    // problem
+    iDynTree::toEigen(jointVelocities) =
+        jacobianDecomposition.solve(iDynTree::toEigen(fullLinkVelocitiesRelativeToBase));
+
+    return true;
+}
+
+bool HumanStateProvider::impl::getRealLinkJacobians(
+    iDynTree::VectorDynSize jointConfigurations,
+    iDynTree::Transform floatingBasePose,
+    std::unordered_map<std::string, iDynTree::MatrixDynSize>& jacobians)
+{
+    iDynTree::VectorDynSize zeroJointVelocities = jointConfigurations;
+    zeroJointVelocities.zero();
+
+    iDynTree::Twist zeroBaseVelocity;
+    zeroBaseVelocity.zero();
+
+    iDynTree::KinDynComputations* computations = kinDynComputations.get();
+    computations->setRobotState(
+        floatingBasePose, jointConfigurations, zeroBaseVelocity, zeroJointVelocities, worldGravity);
+
+    for (size_t linkIndex = 0; linkIndex < humanModel.getNrOfLinks(); ++linkIndex) {
+        std::string linkName = humanModel.getLinkName(linkIndex);
+
+        // skip fake links
+        if (wearableStorage.modelToWearable_LinkName.find(linkName)
+            == wearableStorage.modelToWearable_LinkName.end()) {
+            continue;
+        }
+
+        iDynTree::MatrixDynSize jacobian(6, humanModel.getNrOfLinks() + 6);
+        computations->getFrameFreeFloatingJacobian(linkName, jacobian);
+
+        jacobians[linkName] = std::move(jacobian);
+    }
+
+    return true;
+}
+
+bool HumanStateProvider::impl::computeVelocities(
+    iDynTree::VectorDynSize jointConfigurations,
+    iDynTree::Transform floatingBasePose,
+    std::unordered_map<std::string, iDynTree::Twist> linkVelocitiesMap,
+    iDynTree::VectorDynSize& jointVelocities,
+    iDynTree::Twist& baseVelocity)
+{
+    iDynTree::VectorDynSize fullLinkVelocities(3 + 3 * linkVelocitiesMap.size());
+    fullLinkVelocities.zero();
+
+    iDynTree::MatrixDynSize fullLinkJacobian(3 + 3 * linkVelocitiesMap.size(),
+                                             jointConfigurations.size() + 6);
+    fullLinkJacobian.zero();
+
+    std::unordered_map<std::string, iDynTree::MatrixDynSize> linkJacobians;
+
+    Eigen::FullPivHouseholderQR<Eigen::Matrix<double, Eigen::Dynamic, Eigen::Dynamic>>
+        jacobianDecomposition;
+    jacobianDecomposition =
+        Eigen::FullPivHouseholderQR<Eigen::Matrix<double, Eigen::Dynamic, Eigen::Dynamic>>(
+            fullLinkJacobian.rows(), fullLinkJacobian.cols());
+
+    // Eigen::CompleteOrthogonalDecomposition<Eigen::Matrix<double, Eigen::Dynamic,
+    // Eigen::Dynamic>> jacobianDecomposition; jacobianDecomposition =
+    // Eigen::CompleteOrthogonalDecomposition<Eigen::Matrix<double, Eigen::Dynamic,
+    // Eigen::Dynamic>>(fullLinkJacobian.rows(), fullLinkJacobian.cols());
+
+    if (!getRealLinkJacobians(jointConfigurations, floatingBasePose, linkJacobians)) {
+        yError() << LogPrefix << "Failed to compute the link Jacobians";
+        return false;
+    }
+
+    int linkCount = 0;
+    for (const auto& linkMapEntry : linkJacobians) {
+        const ModelLinkName& linkName = linkMapEntry.first;
+
+        if (linkName == floatingBaseFrame.model) {
+            for (int i = 0; i < 6; i++) {
+                for (int j = 0; j < (humanModel.getNrOfJoints() + 6); j++) {
+                    fullLinkJacobian.setVal(i, j, linkJacobians[linkName].getVal(i, j));
+                }
+                fullLinkVelocities.setVal(i, linkVelocitiesMap[linkName].getVal(i));
+            }
+        }
+        else {
+            for (int i = 0; i < 3; i++) {
+                for (int j = 0; j < (humanModel.getNrOfJoints() + 6); j++) {
+
+                    fullLinkJacobian.setVal(
+                        6 + 3 * linkCount + i, j, linkJacobians[linkName].getVal(i + 3, j));
+                }
+                fullLinkVelocities.setVal(6 + 3 * linkCount + i,
+                                          linkVelocitiesMap[linkName].getVal(i + 3));
+            }
+            linkCount = linkCount + 1;
+        }
+    }
+
+    // Pseudo-invert the Full Jacobian
+    // Compute the QR decomposition
+    jacobianDecomposition.compute(iDynTree::toEigen(fullLinkJacobian));
+    // the solve method on the decomposition directly solves the associated least-squares
+    // problem
+    iDynTree::VectorDynSize nu(jointConfigurations.size() + 6);
+    iDynTree::toEigen(nu) = jacobianDecomposition.solve(iDynTree::toEigen(fullLinkVelocities));
+
+    baseVelocity.setVal(0, nu.getVal(0));
+    baseVelocity.setVal(1, nu.getVal(1));
+    baseVelocity.setVal(2, nu.getVal(2));
+    baseVelocity.setVal(3, nu.getVal(3));
+    baseVelocity.setVal(4, nu.getVal(4));
+    baseVelocity.setVal(5, nu.getVal(5));
+
+    for (int k = 6; k < jointConfigurations.size() + 6; k++) {
+        jointVelocities.setVal(k - 6, nu.getVal(k));
+    }
+
+    return true;
+}
+
+bool HumanStateProvider::impl::computeLinksOrientationErrors(
+    std::unordered_map<std::string, iDynTree::Transform> linkDesiredTransforms,
+    iDynTree::VectorDynSize jointConfigurations,
+    iDynTree::Transform floatingBasePose,
+    std::unordered_map<std::string, iDynTreeHelper::Rotation::rotationDistance>&
+        linkErrorOrientations)
+{
+    iDynTree::VectorDynSize zeroJointVelocities = jointConfigurations;
+    zeroJointVelocities.zero();
+
+    iDynTree::Twist zeroBaseVelocity;
+    zeroBaseVelocity.zero();
+
+    iDynTree::KinDynComputations* computations = kinDynComputations.get();
+    computations->setRobotState(
+        floatingBasePose, jointConfigurations, zeroBaseVelocity, zeroJointVelocities, worldGravity);
+
+    for (const auto& linkMapEntry : linkDesiredTransforms) {
+        const ModelLinkName& linkName = linkMapEntry.first;
+        linkErrorOrientations[linkName] = iDynTreeHelper::Rotation::rotationDistance(
+            computations->getWorldTransform(linkName).getRotation(),
+            linkDesiredTransforms[linkName]
+                .getRotation()); // computations->getWorldTransform(linkName).getRotation() *
+                                 // linkDesiredOrientations[linkName].inverse();
+    }
+
+    return true;
+}
+
+bool HumanStateProvider::impl::computeLinksAngularVelocityErrors(
+    std::unordered_map<std::string, iDynTree::Twist> linkDesiredVelocities,
+    iDynTree::VectorDynSize jointConfigurations,
+    iDynTree::Transform floatingBasePose,
+    iDynTree::VectorDynSize jointVelocities,
+    iDynTree::Twist baseVelocity,
+    std::unordered_map<std::string, iDynTree::Vector3>& linkAngularVelocityError)
+{
+    iDynTree::KinDynComputations* computations = kinDynComputations.get();
+    computations->setRobotState(
+        floatingBasePose, jointConfigurations, baseVelocity, jointVelocities, worldGravity);
+
+    for (const auto& linkMapEntry : linkDesiredVelocities) {
+        const ModelLinkName& linkName = linkMapEntry.first;
+        iDynTree::toEigen(linkAngularVelocityError[linkName]) =
+            iDynTree::toEigen(linkDesiredVelocities[linkName].getLinearVec3())
+            - iDynTree::toEigen(computations->getFrameVel(linkName).getLinearVec3());
+    }
+
+    return true;
+}
+
+bool HumanStateProvider::attach(yarp::dev::PolyDriver* poly)
+{
+    if (!poly) {
+        yError() << LogPrefix << "Passed PolyDriver is nullptr";
+        return false;
+    }
+
+    if (pImpl->iWear || !poly->view(pImpl->iWear) || !pImpl->iWear) {
+        yError() << LogPrefix << "Failed to view the IWear interface from the PolyDriver";
+        return false;
+    }
+
+    while (pImpl->iWear->getStatus() == WearStatus::WaitingForFirstRead) {
+        yInfo() << LogPrefix << "IWear interface waiting for first data. Waiting...";
+        yarp::os::Time::delay(5);
+    }
+
+    if (pImpl->iWear->getStatus() != WearStatus::Ok) {
+        yError() << LogPrefix << "The status of the attached IWear interface is not ok ("
+                 << static_cast<int>(pImpl->iWear->getStatus()) << ")";
+        return false;
+    }
+
+    // ===========
+    // CHECK LINKS
+    // ===========
+
+    // Check that the attached IWear interface contains all the model links
+    for (size_t linkIndex = 0; linkIndex < pImpl->humanModel.getNrOfLinks(); ++linkIndex) {
+        // Get the name of the link from the model and its prefix from iWear
+        std::string modelLinkName = pImpl->humanModel.getLinkName(linkIndex);
+
+        if (pImpl->wearableStorage.modelToWearable_LinkName.find(modelLinkName)
+            == pImpl->wearableStorage.modelToWearable_LinkName.end()) {
+            // yWarning() << LogPrefix << "Failed to find" << modelLinkName
+            //           << "entry in the configuration map. Skipping this link.";
+            continue;
+        }
+
+        // Get the name of the sensor associated to the link
+        std::string wearableLinkName =
+            pImpl->wearableStorage.modelToWearable_LinkName.at(modelLinkName);
+
+        // Try to get the sensor
+        auto sensor = pImpl->iWear->getVirtualLinkKinSensor(wearableLinkName);
+        if (!sensor) {
+            // yError() << LogPrefix << "Failed to find sensor associated to link" <<
+            // wearableLinkName
+            //<< "from the IWear interface";
+            return false;
+        }
+
+        // Create a sensor map entry using the wearable sensor name as key
+        pImpl->wearableStorage.linkSensorsMap[wearableLinkName] =
+            pImpl->iWear->getVirtualLinkKinSensor(wearableLinkName);
+    }
+
+    // Store the sensor associated as base
+    std::string baseLinkSensorName = pImpl->floatingBaseFrame.wearable;
+    if (pImpl->wearableStorage.linkSensorsMap.find(baseLinkSensorName)
+        == pImpl->wearableStorage.linkSensorsMap.end()) {
+        yError() << LogPrefix
+                 << "Failed to find sensor associated with the base passed in the configuration"
+                 << baseLinkSensorName;
+        return false;
+    }
+
+    pImpl->wearableStorage.baseLinkSensor =
+        pImpl->wearableStorage.linkSensorsMap.at(baseLinkSensorName);
+
+    // ============
+    // CHECK JOINTS
+    // ============
+
+    if (pImpl->useXsensJointsAngles) {
+        yDebug() << "Checking joints";
+
+        for (size_t jointIndex = 0; jointIndex < pImpl->humanModel.getNrOfJoints(); ++jointIndex) {
+            // Get the name of the joint from the model and its prefix from iWear
+            std::string modelJointName = pImpl->humanModel.getJointName(jointIndex);
+
+            // Urdfs don't have support of spherical joints, IWear instead does.
+            // We use the configuration for addressing this mismatch.
+            if (pImpl->wearableStorage.modelToWearable_JointInfo.find(modelJointName)
+                == pImpl->wearableStorage.modelToWearable_JointInfo.end()) {
+                yWarning() << LogPrefix << "Failed to find" << modelJointName
+                           << "entry in the configuration map. Skipping this joint.";
+                continue;
+            }
+
+            // Get the name of the sensor associate to the joint
+            std::string wearableJointName =
+                pImpl->wearableStorage.modelToWearable_JointInfo.at(modelJointName).name;
+
+            // Try to get the sensor
+            auto sensor = pImpl->iWear->getVirtualSphericalJointKinSensor(wearableJointName);
+            if (!sensor) {
+                yError() << LogPrefix << "Failed to find sensor associated with joint"
+                         << wearableJointName << "from the IWear interface";
+                return false;
+            }
+
+            // Create a sensor map entry using the wearable sensor name as key
+            pImpl->wearableStorage.jointSensorsMap[wearableJointName] = sensor;
+        }
+    }
+
+    // ====
+    // MISC
+    // ====
+
+    // Start the PeriodicThread loop
+    if (!start()) {
+        yError() << LogPrefix << "Failed to start the loop.";
+        return false;
+    }
+
+    yInfo() << LogPrefix << "attach() successful";
+    return true;
+}
+
+bool HumanStateProvider::detach()
+{
+    askToStop();
+
+    {
+        std::lock_guard<std::mutex>(pImpl->mutex);
+        pImpl->solution.clear();
+    }
+
+    pImpl->iWear = nullptr;
+    return true;
+}
+
+bool HumanStateProvider::attachAll(const yarp::dev::PolyDriverList& driverList)
+{
+    if (driverList.size() > 1) {
+        yError() << LogPrefix << "This wrapper accepts only one attached PolyDriver";
+        return false;
+    }
+
+    const yarp::dev::PolyDriverDescriptor* driver = driverList[0];
+
+    if (!driver) {
+        yError() << LogPrefix << "Passed PolyDriverDescriptor is nullptr";
+        return false;
+    }
+
+    return attach(driver->poly);
+}
+
+bool HumanStateProvider::detachAll()
+{
+    return detach();
+}
+
+std::vector<std::string> HumanStateProvider::getJointNames() const
+{
+    std::lock_guard<std::mutex> lock(pImpl->mutex);
+    std::vector<std::string> jointNames;
+
+    for (size_t jointIndex = 0; jointIndex < pImpl->humanModel.getNrOfJoints(); ++jointIndex) {
+        if (pImpl->humanModel.getJoint(jointIndex)->getNrOfDOFs() == 1) {
+            jointNames.emplace_back(pImpl->humanModel.getJointName(jointIndex));
+        }
+    }
+
+    return jointNames;
+}
+
+size_t HumanStateProvider::getNumberOfJoints() const
+{
+    std::lock_guard<std::mutex> lock(pImpl->mutex);
+    return pImpl->totalRealJointsForIK;
+}
+
+std::string HumanStateProvider::getBaseName() const
+{
+    std::lock_guard<std::mutex> lock(pImpl->mutex);
+    return pImpl->floatingBaseFrame.model;
+}
+
+std::vector<double> HumanStateProvider::getJointPositions() const
+{
+    std::lock_guard<std::mutex> lock(pImpl->mutex);
+    return pImpl->solution.jointPositions;
+}
+
+std::vector<double> HumanStateProvider::getJointVelocities() const
+{
+    std::lock_guard<std::mutex> lock(pImpl->mutex);
+    return pImpl->solution.jointVelocities;
+}
+
+std::array<double, 6> HumanStateProvider::getBaseVelocity() const
+{
+    std::lock_guard<std::mutex> lock(pImpl->mutex);
+    return pImpl->solution.baseVelocity;
+}
+
+std::array<double, 4> HumanStateProvider::getBaseOrientation() const
+{
+    std::lock_guard<std::mutex> lock(pImpl->mutex);
+    return pImpl->solution.baseOrientation;
+}
+
+std::array<double, 3> HumanStateProvider::getBasePosition() const
+{
+    std::lock_guard<std::mutex> lock(pImpl->mutex);
+    return pImpl->solution.basePosition;
+}
+
 // This method returns the all link pair names from the full human model
-static void createEndEffectorsPairs(const iDynTree::Model& model,
-                                    std::vector<SegmentInfo>& humanSegments,
-                                    std::vector<std::pair<std::string, std::string> > &framePairs,
-                                    std::vector<std::pair<iDynTree::FrameIndex, iDynTree::FrameIndex> > &framePairIndeces)
-{
-    //for each element in human segments
-    //extract it from the vector (to avoid duplications)
-    //Look for it in the model and get neighbours
+static void createEndEffectorsPairs(
+    const iDynTree::Model& model,
+    std::vector<SegmentInfo>& humanSegments,
+    std::vector<std::pair<std::string, std::string>>& framePairs,
+    std::vector<std::pair<iDynTree::FrameIndex, iDynTree::FrameIndex>>& framePairIndeces)
+{
+    // for each element in human segments
+    // extract it from the vector (to avoid duplications)
+    // Look for it in the model and get neighbours
     std::vector<SegmentInfo> segments(humanSegments);
     size_t segmentCount = segments.size();
 
@@ -831,17 +1869,18 @@
             continue;
         }
 
-        //this for loop should not be necessary, but this can help keeps the backtrace short
-        //as we do not assume that we can go back further that this node
-        for (unsigned neighbourIndex = 0; neighbourIndex < model.getNrOfNeighbors(linkIndex); ++neighbourIndex) {
-            //remember the "biforcations"
+        // this for loop should not be necessary, but this can help keeps the backtrace short
+        // as we do not assume that we can go back further that this node
+        for (unsigned neighbourIndex = 0; neighbourIndex < model.getNrOfNeighbors(linkIndex);
+             ++neighbourIndex) {
+            // remember the "biforcations"
             std::vector<iDynTree::LinkIndex> backtrace;
             std::vector<iDynTree::LinkIndex>::iterator Iterator_backtrace;
 
-            //and the visited nodes
+            // and the visited nodes
             std::vector<iDynTree::LinkIndex> visited;
 
-            //I've already visited the starting node
+            // I've already visited the starting node
             visited.push_back(linkIndex);
             iDynTree::Neighbor neighbour = model.getNeighbor(linkIndex, neighbourIndex);
             backtrace.push_back(neighbour.neighborLink);
@@ -849,41 +1888,45 @@
             while (!backtrace.empty()) {
                 iDynTree::LinkIndex currentLink = backtrace.back();
                 backtrace.pop_back();
-                //add the current link to the visited
+                // add the current link to the visited
                 visited.push_back(currentLink);
 
                 std::string linkName = model.getLinkName(currentLink);
 
-
                 // check if this is a human segment
-                std::vector<SegmentInfo>::iterator foundSegment = std::find_if(segments.begin(),
-                                                                               segments.end(),
-                                                                               [&](SegmentInfo& frame){ return frame.segmentName == linkName; });
+                std::vector<SegmentInfo>::iterator foundSegment =
+                    std::find_if(segments.begin(), segments.end(), [&](SegmentInfo& frame) {
+                        return frame.segmentName == linkName;
+                    });
                 if (foundSegment != segments.end()) {
-                    std::vector<SegmentInfo>::difference_type foundLinkIndex = std::distance(segments.begin(), foundSegment);
-                    //Found! This is a segment
-                    framePairs.push_back(std::pair<std::string, std::string>(segment.segmentName, linkName));
-                    framePairIndeces.push_back(std::pair<iDynTree::FrameIndex, iDynTree::FrameIndex>(segmentCount, foundLinkIndex));
-                    yInfo()<< "Segment : " << segment.segmentName << " , associated neighbor : " <<  linkName <<" , found segment: "<<foundSegment->segmentName<<" , distance: "<<foundLinkIndex ;
+                    std::vector<SegmentInfo>::difference_type foundLinkIndex =
+                        std::distance(segments.begin(), foundSegment);
+                    // Found! This is a segment
+                    framePairs.push_back(
+                        std::pair<std::string, std::string>(segment.segmentName, linkName));
+                    framePairIndeces.push_back(
+                        std::pair<iDynTree::FrameIndex, iDynTree::FrameIndex>(segmentCount,
+                                                                              foundLinkIndex));
+                    yInfo() << "Segment : " << segment.segmentName
+                            << " , associated neighbor : " << linkName
+                            << " , found segment: " << foundSegment->segmentName
+                            << " , distance: " << foundLinkIndex;
                     break;
                 }
 
-                    for (unsigned i = 0; i < model.getNrOfNeighbors(currentLink); ++i) {
-                        iDynTree::LinkIndex link = model.getNeighbor(currentLink, i).neighborLink;
-                        //check if we already visited this segment
-                        if (std::find(visited.begin(), visited.end(), link) != visited.end()) {
-                            //Yes => skip
-                            continue;
-                        }
-                        Iterator_backtrace=backtrace.begin();
-                        backtrace.insert(Iterator_backtrace,link);
-
+                for (unsigned i = 0; i < model.getNrOfNeighbors(currentLink); ++i) {
+                    iDynTree::LinkIndex link = model.getNeighbor(currentLink, i).neighborLink;
+                    // check if we already visited this segment
+                    if (std::find(visited.begin(), visited.end(), link) != visited.end()) {
+                        // Yes => skip
+                        continue;
                     }
-            }
-
-        }
-    }
-
+                    Iterator_backtrace = backtrace.begin();
+                    backtrace.insert(Iterator_backtrace, link);
+                }
+            }
+        }
+    }
 }
 
 static bool getReducedModel(const iDynTree::Model& modelInput,
@@ -903,1075 +1946,12 @@
     parentFrameIndex = modelInput.getFrameIndex(parentFrame);
     endEffectorFrameIndex = modelInput.getFrameIndex(endEffectorFrame);
 
-    if(parentFrameIndex == iDynTree::FRAME_INVALID_INDEX){
-        yError() << LogPrefix << " Invalid parent frame: "<< parentFrame;
+    if (parentFrameIndex == iDynTree::FRAME_INVALID_INDEX) {
+        yError() << LogPrefix << " Invalid parent frame: " << parentFrame;
         return false;
     }
-    else if(endEffectorFrameIndex == iDynTree::FRAME_INVALID_INDEX){
-        yError() << LogPrefix << " Invalid End Effector Frame: "<< endEffectorFrame;
-        return false;
->>>>>>> 8eb9330d
-    }
-
-    // ===============================
-    // INITIALIZE INTEGRATION BASED IK
-    // ===============================
-
-    if (pImpl->useIntegrationBasedIK) {
-
-        // Initialize state integrator
-        pImpl->stateIntegrator.setInterpolatorType(iDynTreeHelper::State::integrator::trapezoidal);
-        pImpl->stateIntegrator.setNJoints(nrOfJoints);
-        pImpl->stateIntegrator.resetState();
-
-        pImpl->integralOrientationError.zero();
-    }
-
-    return true;
-}
-
-bool HumanStateProvider::close()
-{
-    stop();
-    detachAll();
-    return true;
-}
-
-void HumanStateProvider::run()
-{
-    //compute timestep
-    double dt;
-    if (pImpl->lastTime < 0.0)
-    {
-        dt = this->getPeriod();
-    }
-    else
-    {
-        dt = yarp::os::Time::now()-pImpl->lastTime;
-    };
-
-    // Get the link transformations from input data
-    if (!pImpl->getLinkTransformFromInputData(pImpl->linkTransformMatrices)) {
-        yError() << LogPrefix << "Failed to get link transforms from input data";
-        askToStop();
-        return;
-    }
-
-<<<<<<< HEAD
-    // Get the link velocity from input data
-    if (!pImpl->getLinkVelocityFromInputData(pImpl->linkVelocities)) {
-        yError() << LogPrefix << "Failed to get link velocity from input data";
-        askToStop();
-        return;
-=======
-    {
-        std::lock_guard<std::mutex> lock(pImpl->mutex);
-
-        // Set the initial solution to zero
-        /*for (auto& linkPair : pImpl->linkPairs) {
-            //linkPair.sInitial.zero();
-            for(int i=0; i<linkPair.pairModel.getNrOfJoints();i++)
-            {
-                double minJointLimit=linkPair.pairModel.getJoint(i)->getMinPosLimit(i);
-                double maxJointLimit=linkPair.pairModel.getJoint(i)->getMaxPosLimit(i);
-                double averageJointLimit=(minJointLimit+maxJointLimit)/2.0;
-                linkPair.sInitial.setVal(i,averageJointLimit );
-            }
-        }*/
-
->>>>>>> 8eb9330d
-    }
-
-    // Get base transform from the suit
-    iDynTree::Transform measuredBaseTransform;
-    measuredBaseTransform = pImpl->linkTransformMatrices.at(pImpl->floatingBaseFrame.model);
-
-    // Get base velocity from the suit
-    iDynTree::Twist measuredBaseVelocity;
-    measuredBaseVelocity = pImpl->linkVelocities.at(pImpl->floatingBaseFrame.model);
-
-    // If useXsensJointAngles is true get joint angles from input data
-    if (pImpl->useXsensJointsAngles)
-    {
-        if (pImpl->getJointAnglesFromInputData(pImpl->jointConfigurationSolution)) {
-            yError() << LogPrefix << "Failed to get joint angles from input data";
-            askToStop();
-            return;
-        }
-    }
-
-    if (pImpl->usePairWisedIK) {
-
-        auto tick_PW = std::chrono::high_resolution_clock::now();
-
-        {
-            std::lock_guard<std::mutex> lock(pImpl->mutex);
-
-            // Set the initial solution to zero
-            for (auto& linkPair : pImpl->linkPairs) {
-                linkPair.sInitial.zero();
-            }
-
-        }
-
-        {
-            std::lock_guard<std::mutex> lock(pImpl->mutex);
-
-            // Set link segments transformation and velocity
-            for (size_t segmentIndex = 0; segmentIndex < pImpl->segments.size(); segmentIndex++) {
-
-                SegmentInfo& segmentInfo = pImpl->segments.at(segmentIndex);
-                segmentInfo.poseWRTWorld = pImpl->linkTransformMatrices.at(segmentInfo.segmentName);
-                segmentInfo.velocities = pImpl->linkVelocities.at(segmentInfo.segmentName);
-            }
-        }
-
-        // Call IK worker pool to solve
-        pImpl->ikPool->runAndWait();
-
-        // Joint link pair ik solutions using joints map from link pairs initialization
-        // to solution struct for exposing data through interface
-        for (auto& linkPair : pImpl->linkPairs) {
-            size_t jointIndex = 0;
-            for (auto& pairJoint : linkPair.consideredJointLocations) {
-
-                // Check if it is a valid 1 DoF joint
-
-                if (pairJoint.second == 1) {
-<<<<<<< HEAD
-                    pImpl->jointConfigurationSolution.setVal(pairJoint.first, linkPair.jointConfigurations.getVal(jointIndex));
-                    pImpl->jointVelocitiesSolution.setVal(pairJoint.first, linkPair.jointVelocities.getVal(jointIndex));
-=======
-
-                    // If global ik is false, use link pair joint solutions
-                    if (!pImpl->useGlobalIK) {
-                        pImpl->solution.jointPositions[pairJoint.first] = linkPair.jointConfigurations.getVal(jointIndex);
-                        linkPair.sInitial.setVal(jointIndex, linkPair.jointConfigurations.getVal(jointIndex));
-
-                        //TODO: Set the correct velocities values
-                        pImpl->solution.jointVelocities[pairJoint.first] = 0;
-                    }
-                    else {
-                        pImpl->linkPairsJointConfigurationSolution.setVal(pairJoint.first, linkPair.jointConfigurations.getVal(jointIndex));
-                    }
->>>>>>> 8eb9330d
-
-                    jointIndex++;
-                }
-                else {
-                    yWarning() << LogPrefix << " Invalid DoFs for the joint, skipping the ik solution for this joint";
-                    continue;
-                }
-
-            }
-        }
-
-<<<<<<< HEAD
-        auto tock_PW = std::chrono::high_resolution_clock::now();
-        yDebug() << LogPrefix << "Pair-Wised IK took"
-                 << std::chrono::duration_cast<std::chrono::milliseconds>(tock_PW - tick_PW).count() << "ms";
-    }
-
-    if (pImpl->useGlobalIK) {
-=======
-
-
-        // Get base transform from the suit
-        iDynTree::Transform measuredBaseTransform;
-        measuredBaseTransform = pImpl->linkTransformMatrices.at(pImpl->floatingBaseFrame.model);
->>>>>>> 8eb9330d
-
-        auto tick_G = std::chrono::high_resolution_clock::now();
-
-        // Set global IK initial condition
-        if (!pImpl->globalIK.setFullJointsInitialCondition(&pImpl->baseTransformSolution, &pImpl->jointConfigurationSolution)) {
-            yError() << LogPrefix << "Failed to set the joint configuration for initializing the global IK";
-            askToStop();
-            return;
-        }
-
-        iDynTree::Transform linkTransform;
-
-        // Update ik targets based on wearable input data
-        for (size_t linkIndex = 0; linkIndex < pImpl->humanModel.getNrOfLinks(); ++linkIndex) {
-            std::string linkName = pImpl->humanModel.getLinkName(linkIndex);
-
-            // Skip links with no associated measures (use only links from the configuration)
-            if (pImpl->wearableStorage.modelToWearable_LinkName.find(linkName)
-                    == pImpl->wearableStorage.modelToWearable_LinkName.end()) {
-                continue;
-            }
-
-            // For the link used as base insert both the rotation and position cost if not using direcly measurement from xsens
-            if (linkName == pImpl->floatingBaseFrame.model) {
-                if (!pImpl->useDirectBaseMeasurement && !pImpl->globalIK.updateTarget(linkName, pImpl->linkTransformMatrices.at(linkName), 1.0, 1.0)) {
-                    yError() << LogPrefix << "Failed to update target for floating base" << linkName;
-                    askToStop();
-                    return;
-                }
-                continue;
-            }
-
-            if (pImpl->linkTransformMatrices.find(linkName) == pImpl->linkTransformMatrices.end()) {
-                yError() << LogPrefix << "Failed to find transformation matrix for link" << linkName;
-                askToStop();
-                return;
-            }
-
-            linkTransform = pImpl->linkTransformMatrices.at(linkName);
-            // if useDirectBaseMeasurement, use the link transform relative to the base
-            if (pImpl->useDirectBaseMeasurement)
-            {
-                linkTransform = measuredBaseTransform.inverse() * linkTransform;
-            }
-
-            if (!pImpl->globalIK.updateTarget(linkName, linkTransform, pImpl->posTargetWeight, pImpl->rotTargetWeight)) {
-                yError() << LogPrefix << "Failed to update target for link" << linkName;
-                askToStop();
-                return;
-            }
-        }
-
-        // Use a postural task for regularization
-        iDynTree::VectorDynSize posturalTaskJointAngles;
-        posturalTaskJointAngles.resize(pImpl->jointConfigurationSolution.size());
-        posturalTaskJointAngles.zero();
-        if (!pImpl->globalIK.setDesiredFullJointsConfiguration(posturalTaskJointAngles, pImpl->costRegularization)) {
-             yError() << LogPrefix << "Failed to set the postural configuration of the IK";
-             askToStop();
-             return;
-         }
-
-        if (!pImpl->globalIK.solve()) {
-                yError() << LogPrefix << "Failed to solve global IK";
-        }
-
-        // Get the global inverse kinematics solution
-        pImpl->globalIK.getFullJointsSolution(pImpl->baseTransformSolution, pImpl->jointConfigurationSolution);
-
-        // if useDirectBaseMeasurement use directly the measurement of the base pose from the base link coming from Xsens and compute only the joint velocities solution
-        if (pImpl->useDirectBaseMeasurement)
-        {
-            pImpl->computeJointVelocities(pImpl->jointConfigurationSolution, pImpl->linkVelocities, pImpl->jointVelocitiesSolution);
-        }
-        else
-        {
-            pImpl->computeVelocities(pImpl->jointConfigurationSolution, pImpl->baseTransformSolution, pImpl->linkVelocities, pImpl->jointVelocitiesSolution, pImpl->baseVelocitySolution);
-        }
-
-        auto tock_G = std::chrono::high_resolution_clock::now();
-        yDebug() << LogPrefix << "Global IK took"
-                 << std::chrono::duration_cast<std::chrono::milliseconds>(tock_G - tick_G).count() << "ms";
-    }
-
-    if (pImpl->useIntegrationBasedIK) {
-
-        auto tick_IB = std::chrono::high_resolution_clock::now();
-        pImpl->lastTime = yarp::os::Time::now();
-
-        // correction term for link velocities
-        iDynTree::KinDynComputations *computations = pImpl->kinDynComputations.get();
-
-        if (pImpl->useDirectBaseMeasurement)
-        {
-            computations->setRobotState(pImpl->jointConfigurationSolution, pImpl->jointVelocitiesSolution, pImpl->worldGravity);
-        }
-        else
-        {
-            computations->setRobotState(pImpl->baseTransformSolution, pImpl->jointConfigurationSolution, pImpl->baseVelocitySolution, pImpl->jointVelocitiesSolution, pImpl->worldGravity);
-        }
-
-        for (size_t linkIndex = 0; linkIndex < pImpl->humanModel.getNrOfLinks(); ++linkIndex) {
-            std::string linkName = pImpl->humanModel.getLinkName(linkIndex);
-
-            // skip fake links
-            if (pImpl->wearableStorage.modelToWearable_LinkName.find(linkName)
-                    == pImpl->wearableStorage.modelToWearable_LinkName.end()) {
-                continue;
-            }
-
-            iDynTree::Rotation rotationError = computations->getWorldTransform(pImpl->humanModel.getFrameIndex(linkName)).getRotation() * pImpl->linkTransformMatrices[linkName].getRotation().inverse();
-            iDynTree::Vector3 angularVelocityError;
-
-            angularVelocityError = iDynTreeHelper::Rotation::skewVee(rotationError);
-            iDynTree::toEigen(pImpl->integralOrientationError) = iDynTree::toEigen(pImpl->integralOrientationError) +  iDynTree::toEigen(angularVelocityError) * dt;
-
-            // for floating base link use error also on position if not useDirectBaseMeasurement, otherwise skip the link
-            if (linkName == pImpl->floatingBaseFrame.model) {
-               if (pImpl->useDirectBaseMeasurement)
-               {
-                   continue;
-               }
-
-               iDynTree::Vector3 linearVelocityError;
-               linearVelocityError = computations->getWorldTransform(pImpl->humanModel.getFrameIndex(linkName)).getPosition() - pImpl->linkTransformMatrices[linkName].getPosition();
-               iDynTree::toEigen(pImpl->integralLinearVelocityError) = iDynTree::toEigen(pImpl->integralLinearVelocityError) +  iDynTree::toEigen(linearVelocityError) * dt;
-               for (int i=0; i<3; i++) {
-                   pImpl->linkVelocities[linkName].setVal(i, 0 * pImpl->linkVelocities[linkName].getVal(i) - pImpl->integrationBasedIKLinearCorrectionGain * linearVelocityError.getVal(i) - pImpl->integrationBasedIKIntegralLinearCorrectionGain * pImpl->integralLinearVelocityError.getVal(i));
-               }
-            }
-
-            // correct the links angular velocities
-            for (int i=3; i<6; i++) {
-                pImpl->linkVelocities[linkName].setVal(i, 0 * pImpl->linkVelocities[linkName].getVal(i) -  pImpl->integrationBasedIKAngularCorrectionGain * angularVelocityError.getVal(i-3) -  pImpl->integrationBasedIKIntegralAngularCorrectionGain  * pImpl->integralOrientationError.getVal(i-3));
-            }
-        }
-
-        // if useDirectBaseMeasurement use directly the measurement of the base pose from the base link coming from Xsens and compute only the joint velocities solution
-        if (pImpl->useDirectBaseMeasurement)
-        {
-            pImpl->computeJointVelocities(pImpl->jointConfigurationSolution, pImpl->linkVelocities, pImpl->jointVelocitiesSolution);
-        }
-        else
-        {
-            pImpl->computeVelocities(pImpl->jointConfigurationSolution, pImpl->baseTransformSolution, pImpl->linkVelocities, pImpl->jointVelocitiesSolution, pImpl->baseVelocitySolution);
-        }
-
-        // integrate velocities measurements
-        if (!pImpl->useDirectBaseMeasurement)
-        {
-            pImpl->stateIntegrator.integrate(pImpl->jointVelocitiesSolution, pImpl->baseVelocitySolution.getLinearVec3(), pImpl->baseVelocitySolution.getAngularVec3(), dt);
-
-            pImpl->stateIntegrator.getJointConfiguration(pImpl->jointConfigurationSolution);
-            pImpl->stateIntegrator.getBasePose(pImpl->baseTransformSolution);
-
-//            iDynTree::Position basePositionSolution;
-//            iDynTree::Rotation baseRotationSolution;
-//            pImpl->stateIntegrator.getBasePose(basePositionSolution, baseRotationSolution);
-//            pImpl->baseTransformSolution.setPosition(basePositionSolution);
-//            pImpl->baseTransformSolution.setRotation(baseRotationSolution);
-        }
-        else
-        {
-            pImpl->stateIntegrator.integrate(pImpl->jointVelocitiesSolution, dt);
-
-            pImpl->stateIntegrator.getJointConfiguration(pImpl->jointConfigurationSolution);
-        }
-
-        auto tock_IB = std::chrono::high_resolution_clock::now();
-        yDebug() << LogPrefix << "Integral Based IK took"
-                 << std::chrono::duration_cast<std::chrono::milliseconds>(tock_IB - tick_IB).count() << "ms";
-    }
-
-    // If useDirectBaseMeasurement is true, set the measured base pose and velocity as solution
-    if (pImpl->useDirectBaseMeasurement)
-    {
-        pImpl->baseTransformSolution = measuredBaseTransform;
-        pImpl->baseVelocitySolution = measuredBaseVelocity;
-    }
-
-    // Expose IK solution for IHumanState
-    {
-        std::lock_guard<std::mutex> lock(pImpl->mutex);
-
-        for (unsigned i = 0; i < pImpl->jointConfigurationSolution.size(); ++i) {
-            pImpl->solution.jointPositions[i] = pImpl->jointConfigurationSolution.getVal(i);
-            pImpl->solution.jointVelocities[i] = pImpl->jointVelocitiesSolution.getVal(i);
-        }
-
-        pImpl->solution.basePosition = {pImpl->baseTransformSolution.getPosition().getVal(0),
-                                        pImpl->baseTransformSolution.getPosition().getVal(1),
-                                        pImpl->baseTransformSolution.getPosition().getVal(2)};
-
-        pImpl->solution.baseOrientation = {
-            pImpl->baseTransformSolution.getRotation().asQuaternion().getVal(0),
-            pImpl->baseTransformSolution.getRotation().asQuaternion().getVal(1),
-            pImpl->baseTransformSolution.getRotation().asQuaternion().getVal(2),
-            pImpl->baseTransformSolution.getRotation().asQuaternion().getVal(3),
-        };
-
-        // Use measured base frame velocity
-        pImpl->solution.baseVelocity = {
-            pImpl->baseVelocitySolution.getVal(0),
-            pImpl->baseVelocitySolution.getVal(1),
-            pImpl->baseVelocitySolution.getVal(2),
-            pImpl->baseVelocitySolution.getVal(3),
-            pImpl->baseVelocitySolution.getVal(4),
-            pImpl->baseVelocitySolution.getVal(5)
-        };
-    }
-
-    // compute the inverse kinematic errors
-    pImpl->computeLinksOrientationErrors(pImpl->linkTransformMatrices, pImpl->jointConfigurationSolution, pImpl->baseTransformSolution, pImpl->linkErrorOrientations);
-    pImpl->computeLinksAngularVelocityErrors(pImpl->linkVelocities, pImpl->jointConfigurationSolution, pImpl->baseTransformSolution, pImpl->jointVelocitiesSolution, pImpl->baseVelocitySolution, pImpl->linkErrorAngularVelocities);
-
-}
-
-bool HumanStateProvider::impl::getLinkTransformFromInputData(
-        std::unordered_map<std::string, iDynTree::Transform>& transforms)
-{
-    for (const auto& linkMapEntry : wearableStorage.modelToWearable_LinkName) {
-        const ModelLinkName& modelLinkName = linkMapEntry.first;
-        const WearableLinkName& wearableLinkName = linkMapEntry.second;
-
-        if (wearableStorage.linkSensorsMap.find(wearableLinkName)
-                == wearableStorage.linkSensorsMap.end()
-                || !wearableStorage.linkSensorsMap.at(wearableLinkName)) {
-            yError() << LogPrefix << "Failed to get" << wearableLinkName
-                     << "sensor from the device. Something happened after configuring it.";
-            return false;
-        }
-
-        const wearable::SensorPtr<const sensor::IVirtualLinkKinSensor> sensor =
-                wearableStorage.linkSensorsMap.at(wearableLinkName);
-
-        if (!sensor) {
-            yError() << LogPrefix << "Sensor" << wearableLinkName
-                     << "has been added but not properly configured";
-            return false;
-        }
-
-        if (sensor->getSensorStatus() != sensor::SensorStatus::Ok) {
-            yError() << LogPrefix << "The sensor status of" << sensor->getSensorName()
-                     << "is not ok (" << static_cast<double>(sensor->getSensorStatus()) << ")";
-            return false;
-        }
-
-        wearable::Vector3 position;
-        if (!sensor->getLinkPosition(position)) {
-            yError() << LogPrefix << "Failed to read link position from virtual link sensor";
-            return false;
-        }
-
-        iDynTree::Position pos(position.at(0),
-                               position.at(1),
-                               position.at(2));
-
-        Quaternion orientation;
-        if (!sensor->getLinkOrientation(orientation)) {
-            yError() << LogPrefix << "Failed to read link orientation from virtual link sensor";
-            return false;
-        }
-
-        iDynTree::Rotation rotation;
-        rotation.fromQuaternion({orientation.data(), 4});
-
-        iDynTree::Transform transform(rotation, pos);
-
-        // Note that this map is used during the IK step for setting a target transform to a
-        // link of the model. For this reason the map keys are model names.
-        transforms[modelLinkName] = std::move(transform);
-    }
-
-    return true;
-}
-
-bool HumanStateProvider::impl::getLinkVelocityFromInputData(
-        std::unordered_map<std::string, iDynTree::Twist>& velocities)
-{
-    for (const auto& linkMapEntry : wearableStorage.modelToWearable_LinkName) {
-        const ModelLinkName& modelLinkName = linkMapEntry.first;
-        const WearableLinkName& wearableLinkName = linkMapEntry.second;
-
-        if (wearableStorage.linkSensorsMap.find(wearableLinkName)
-                == wearableStorage.linkSensorsMap.end()
-                || !wearableStorage.linkSensorsMap.at(wearableLinkName)) {
-            yError() << LogPrefix << "Failed to get" << wearableLinkName
-                     << "sensor from the device. Something happened after configuring it.";
-            return false;
-        }
-
-        const wearable::SensorPtr<const sensor::IVirtualLinkKinSensor> sensor =
-                wearableStorage.linkSensorsMap.at(wearableLinkName);
-
-        if (!sensor) {
-            yError() << LogPrefix << "Sensor" << wearableLinkName
-                     << "has been added but not properly configured";
-            return false;
-        }
-
-        if (sensor->getSensorStatus() != sensor::SensorStatus::Ok) {
-            yError() << LogPrefix << "The sensor status of" << sensor->getSensorName()
-                     << "is not ok (" << static_cast<double>(sensor->getSensorStatus()) << ")";
-            return false;
-        }
-
-        wearable::Vector3 linearVelocity;
-        if (!sensor->getLinkLinearVelocity(linearVelocity)) {
-            yError() << LogPrefix << "Failed to read link linear velocity from virtual link sensor";
-            return false;
-        }
-
-        wearable::Vector3 angularVelocity;
-        if (!sensor->getLinkAngularVelocity(angularVelocity)) {
-            yError() << LogPrefix << "Failed to read link angular velocity from virtual link sensor";
-            return false;
-        }
-
-        velocities[modelLinkName].setVal(0, linearVelocity.at(0));
-        velocities[modelLinkName].setVal(1, linearVelocity.at(1));
-        velocities[modelLinkName].setVal(2, linearVelocity.at(2));
-        velocities[modelLinkName].setVal(3, angularVelocity.at(0));
-        velocities[modelLinkName].setVal(4, angularVelocity.at(1));
-        velocities[modelLinkName].setVal(5, angularVelocity.at(2));
-    }
-
-    return true;
-}
-
-bool HumanStateProvider::impl::getJointAnglesFromInputData(iDynTree::VectorDynSize& jointAngles)
-{
-    for (const auto& jointMapEntry : wearableStorage.modelToWearable_JointInfo) {
-        const ModelJointName& modelJointName = jointMapEntry.first;
-        const WearableJointInfo& wearableJointInfo = jointMapEntry.second;
-
-        if (wearableStorage.jointSensorsMap.find(wearableJointInfo.name)
-                == wearableStorage.jointSensorsMap.end()
-                || !wearableStorage.jointSensorsMap.at(wearableJointInfo.name)) {
-            yError() << LogPrefix << "Failed to get" << wearableJointInfo.name
-                     << "sensor from the device. Something happened after configuring it.";
-            return false;
-        }
-
-        const wearable::SensorPtr<const sensor::IVirtualSphericalJointKinSensor> sensor =
-                wearableStorage.jointSensorsMap.at(wearableJointInfo.name);
-
-        if (!sensor) {
-            yError() << LogPrefix << "Sensor" << wearableJointInfo.name
-                     << "has been added but not properly configured";
-            return false;
-        }
-
-        if (sensor->getSensorStatus() != sensor::SensorStatus::Ok) {
-            yError() << LogPrefix << "The sensor status of " << sensor->getSensorName()
-                     << " is not ok (" << static_cast<double>(sensor->getSensorStatus()) << ")";
-            return false;
-        }
-
-        Vector3 anglesXYZ;
-        if (!sensor->getJointAnglesAsRPY(anglesXYZ)) {
-            yError() << LogPrefix << "Failed to read joint angles from virtual joint sensor";
-            return false;
-        }
-
-        // Since anglesXYZ describes a spherical joint, take the right component
-        // (specified in the configuration file)
-        // TODO: we still need to validate the Xsens convention. Particularly, the zeros of
-        //       the joint angles might be different.
-        jointAngles.setVal(humanModel.getJointIndex(modelJointName),
-                           anglesXYZ[wearableJointInfo.index]);
-    }
-
-    return true;
-}
-
-bool HumanStateProvider::impl::getRealLinkJacobiansRelativeToBase(iDynTree::VectorDynSize jointConfigurations, std::unordered_map<std::string, iDynTree::MatrixDynSize>& jacobians)
-{
-    iDynTree::VectorDynSize zeroJointVelocities = jointConfigurations;
-    zeroJointVelocities.zero();
-
-    iDynTree::KinDynComputations *computations = kinDynComputations.get();
-    computations->setRobotState(jointConfigurations, zeroJointVelocities, worldGravity);
-
-    for (size_t linkIndex = 0; linkIndex < humanModel.getNrOfLinks(); ++linkIndex) {
-        std::string linkName = humanModel.getLinkName(linkIndex);
-
-        // skip fake links
-        if (wearableStorage.modelToWearable_LinkName.find(linkName)
-                == wearableStorage.modelToWearable_LinkName.end()) {
-            continue;
-        }
-
-        // skip floating base link
-        if (linkName == floatingBaseFrame.model) {
-            continue;
-        }
-
-        iDynTree::MatrixDynSize relativeJacobian(6, humanModel.getNrOfLinks());
-        computations->getRelativeJacobian(humanModel.getFrameIndex(floatingBaseFrame.model), linkIndex, relativeJacobian);
-
-        jacobians[linkName] = std::move(relativeJacobian);
-    }
-
-    return true;
-}
-
-bool HumanStateProvider::impl::computeJointVelocities(iDynTree::VectorDynSize jointConfigurations, std::unordered_map<std::string, iDynTree::Twist> linkVelocitiesMap, iDynTree::VectorDynSize& jointVelocities)
-{
-    iDynTree::VectorDynSize fullLinkVelocitiesRelativeToBase(3 * linkVelocitiesMap.size());
-    fullLinkVelocitiesRelativeToBase.zero();
-
-    iDynTree::MatrixDynSize fullLinkJacobianRelativeToBase(3 * linkVelocitiesMap.size(), jointConfigurations.size());
-    fullLinkJacobianRelativeToBase.zero();
-
-    std::unordered_map<std::string, iDynTree::MatrixDynSize> linkJacobiansRelativeToBase;
-
-    Eigen::ColPivHouseholderQR<Eigen::Matrix<double, Eigen::Dynamic, Eigen::Dynamic> > jacobianDecomposition;
-    jacobianDecomposition = Eigen::ColPivHouseholderQR<Eigen::Matrix<double, Eigen::Dynamic, Eigen::Dynamic> >(fullLinkJacobianRelativeToBase.rows(), fullLinkJacobianRelativeToBase.cols());
-
-    if(!getRealLinkJacobiansRelativeToBase(jointConfigurations, linkJacobiansRelativeToBase))
-    {
-        yError() << LogPrefix << "Failed to compute the link Jacobians";
-        return false;
-    }
-
-    int linkCount = 0;
-    for (const auto& linkMapEntry : linkJacobiansRelativeToBase) {
-        const ModelLinkName& linkName = linkMapEntry.first;
-        for (int i=3; i<6; i++)
-        {
-            for (int j=0; j<humanModel.getNrOfJoints(); j++)
-            {
-                fullLinkJacobianRelativeToBase.setVal(3 * linkCount + i, j, linkJacobiansRelativeToBase[linkName].getVal(i, j));
-            }
-            fullLinkVelocitiesRelativeToBase.setVal(3 * linkCount + i, linkVelocitiesMap[linkName].getVal(i) - linkVelocitiesMap[floatingBaseFrame.model].getVal(i));
-        }
-        linkCount = linkCount + 1;
-    }
-
-    //Pseudo-invert the Full Jacobian
-    //Compute the QR decomposition
-    jacobianDecomposition.compute(iDynTree::toEigen(fullLinkJacobianRelativeToBase));
-    // the solve method on the decomposition directly solves the associated least-squares problem
-    iDynTree::toEigen(jointVelocities) = jacobianDecomposition.solve(iDynTree::toEigen(fullLinkVelocitiesRelativeToBase));
-
-    return true;
-}
-
-bool HumanStateProvider::impl::getRealLinkJacobians(iDynTree::VectorDynSize jointConfigurations, iDynTree::Transform floatingBasePose, std::unordered_map<std::string, iDynTree::MatrixDynSize>& jacobians)
-{
-    iDynTree::VectorDynSize zeroJointVelocities = jointConfigurations;
-    zeroJointVelocities.zero();
-
-    iDynTree::Twist zeroBaseVelocity;
-    zeroBaseVelocity.zero();
-
-    iDynTree::KinDynComputations *computations = kinDynComputations.get();
-    computations->setRobotState(floatingBasePose, jointConfigurations, zeroBaseVelocity, zeroJointVelocities, worldGravity);
-
-    for (size_t linkIndex = 0; linkIndex < humanModel.getNrOfLinks(); ++linkIndex) {
-        std::string linkName = humanModel.getLinkName(linkIndex);
-
-        // skip fake links
-        if (wearableStorage.modelToWearable_LinkName.find(linkName)
-                == wearableStorage.modelToWearable_LinkName.end()) {
-            continue;
-        }
-
-        iDynTree::MatrixDynSize jacobian(6, humanModel.getNrOfLinks() + 6);
-        computations->getFrameFreeFloatingJacobian(linkName, jacobian);
-
-        jacobians[linkName] = std::move(jacobian);
-    }
-
-    return true;
-}
-
-bool HumanStateProvider::impl::computeVelocities(iDynTree::VectorDynSize jointConfigurations, iDynTree::Transform floatingBasePose, std::unordered_map<std::string, iDynTree::Twist> linkVelocitiesMap, iDynTree::VectorDynSize& jointVelocities, iDynTree::Twist& baseVelocity)
-{
-    iDynTree::VectorDynSize fullLinkVelocities(3 + 3 * linkVelocitiesMap.size());
-    fullLinkVelocities.zero();
-
-    iDynTree::MatrixDynSize fullLinkJacobian(3 + 3 * linkVelocitiesMap.size(), jointConfigurations.size() + 6);
-    fullLinkJacobian.zero();
-
-    std::unordered_map<std::string, iDynTree::MatrixDynSize> linkJacobians;
-
-    Eigen::FullPivHouseholderQR<Eigen::Matrix<double, Eigen::Dynamic, Eigen::Dynamic> > jacobianDecomposition;
-    jacobianDecomposition = Eigen::FullPivHouseholderQR<Eigen::Matrix<double, Eigen::Dynamic, Eigen::Dynamic> >(fullLinkJacobian.rows(), fullLinkJacobian.cols());
-
-    // Eigen::CompleteOrthogonalDecomposition<Eigen::Matrix<double, Eigen::Dynamic, Eigen::Dynamic>> jacobianDecomposition;
-    // jacobianDecomposition = Eigen::CompleteOrthogonalDecomposition<Eigen::Matrix<double, Eigen::Dynamic, Eigen::Dynamic>>(fullLinkJacobian.rows(), fullLinkJacobian.cols());
-
-    if(!getRealLinkJacobians(jointConfigurations, floatingBasePose, linkJacobians))
-    {
-        yError() << LogPrefix << "Failed to compute the link Jacobians";
-        return false;
-    }
-
-    int linkCount = 0;
-    for (const auto& linkMapEntry : linkJacobians) {
-        const ModelLinkName& linkName = linkMapEntry.first;
-
-        if (linkName == floatingBaseFrame.model)
-        {
-            for (int i=0; i<6; i++)
-            {
-                for (int j=0; j<(humanModel.getNrOfJoints() + 6); j++)
-                {
-                    fullLinkJacobian.setVal(i, j, linkJacobians[linkName].getVal(i, j));
-                }
-                fullLinkVelocities.setVal(i, linkVelocitiesMap[linkName].getVal(i));
-            }
-        }
-        else
-        {
-            for (int i=0; i<3; i++)
-            {
-                for (int j=0; j<(humanModel.getNrOfJoints() + 6); j++)
-                {
-
-                    fullLinkJacobian.setVal(6 + 3 * linkCount + i, j, linkJacobians[linkName].getVal(i + 3, j));
-                }
-                fullLinkVelocities.setVal(6 + 3 * linkCount + i, linkVelocitiesMap[linkName].getVal(i + 3));
-
-
-            }
-            linkCount = linkCount + 1;
-        }
-    }
-
-    //Pseudo-invert the Full Jacobian
-    //Compute the QR decomposition
-    jacobianDecomposition.compute(iDynTree::toEigen(fullLinkJacobian));
-    // the solve method on the decomposition directly solves the associated least-squares problem
-    iDynTree::VectorDynSize nu(jointConfigurations.size() + 6);
-    iDynTree::toEigen(nu) = jacobianDecomposition.solve(iDynTree::toEigen(fullLinkVelocities));
-
-    baseVelocity.setVal(0, nu.getVal(0));
-    baseVelocity.setVal(1, nu.getVal(1));
-    baseVelocity.setVal(2, nu.getVal(2));
-    baseVelocity.setVal(3, nu.getVal(3));
-    baseVelocity.setVal(4, nu.getVal(4));
-    baseVelocity.setVal(5, nu.getVal(5));
-
-    for (int k=6; k< jointConfigurations.size() + 6; k++)
-    {
-        jointVelocities.setVal(k-6, nu.getVal(k));
-    }
-
-    return true;
-}
-
-bool HumanStateProvider::impl::computeLinksOrientationErrors(std::unordered_map<std::string, iDynTree::Transform> linkDesiredTransforms, iDynTree::VectorDynSize jointConfigurations, iDynTree::Transform floatingBasePose, std::unordered_map<std::string, iDynTreeHelper::Rotation::rotationDistance>& linkErrorOrientations)
-{
-    iDynTree::VectorDynSize zeroJointVelocities = jointConfigurations;
-    zeroJointVelocities.zero();
-
-    iDynTree::Twist zeroBaseVelocity;
-    zeroBaseVelocity.zero();
-
-    iDynTree::KinDynComputations *computations = kinDynComputations.get();
-    computations->setRobotState(floatingBasePose, jointConfigurations, zeroBaseVelocity, zeroJointVelocities, worldGravity);
-
-    for (const auto& linkMapEntry : linkDesiredTransforms) {
-        const ModelLinkName& linkName = linkMapEntry.first;
-        linkErrorOrientations[linkName] = iDynTreeHelper::Rotation::rotationDistance(computations->getWorldTransform(linkName).getRotation(), linkDesiredTransforms[linkName].getRotation()); // computations->getWorldTransform(linkName).getRotation() * linkDesiredOrientations[linkName].inverse();
-    }
-
-    return true;
-}
-
-bool HumanStateProvider::impl::computeLinksAngularVelocityErrors(std::unordered_map<std::string, iDynTree::Twist> linkDesiredVelocities, iDynTree::VectorDynSize jointConfigurations, iDynTree::Transform floatingBasePose, iDynTree::VectorDynSize jointVelocities, iDynTree::Twist baseVelocity, std::unordered_map<std::string, iDynTree::Vector3>& linkAngularVelocityError)
-{
-    iDynTree::KinDynComputations *computations = kinDynComputations.get();
-    computations->setRobotState(floatingBasePose, jointConfigurations, baseVelocity, jointVelocities, worldGravity);
-
-    for (const auto& linkMapEntry : linkDesiredVelocities) {
-        const ModelLinkName& linkName = linkMapEntry.first;
-        iDynTree::toEigen(linkAngularVelocityError[linkName]) = iDynTree::toEigen(linkDesiredVelocities[linkName].getLinearVec3()) - iDynTree::toEigen(computations->getFrameVel(linkName).getLinearVec3());
-    }
-
-    return true;
-}
-
-bool HumanStateProvider::attach(yarp::dev::PolyDriver* poly)
-{
-    if (!poly) {
-        yError() << LogPrefix << "Passed PolyDriver is nullptr";
-        return false;
-    }
-
-    if (pImpl->iWear || !poly->view(pImpl->iWear) || !pImpl->iWear) {
-        yError() << LogPrefix << "Failed to view the IWear interface from the PolyDriver";
-        return false;
-    }
-
-    while (pImpl->iWear->getStatus() == WearStatus::WaitingForFirstRead) {
-        yInfo() << LogPrefix << "IWear interface waiting for first data. Waiting...";
-        yarp::os::Time::delay(5);
-    }
-
-    if (pImpl->iWear->getStatus() != WearStatus::Ok) {
-        yError() << LogPrefix << "The status of the attached IWear interface is not ok ("
-                 << static_cast<int>(pImpl->iWear->getStatus()) << ")";
-        return false;
-    }
-
-    // ===========
-    // CHECK LINKS
-    // ===========
-
-    // Check that the attached IWear interface contains all the model links
-    for (size_t linkIndex = 0; linkIndex < pImpl->humanModel.getNrOfLinks(); ++linkIndex) {
-        // Get the name of the link from the model and its prefix from iWear
-        std::string modelLinkName = pImpl->humanModel.getLinkName(linkIndex);
-
-        if (pImpl->wearableStorage.modelToWearable_LinkName.find(modelLinkName)
-                == pImpl->wearableStorage.modelToWearable_LinkName.end()) {
-            //yWarning() << LogPrefix << "Failed to find" << modelLinkName
-            //           << "entry in the configuration map. Skipping this link.";
-            continue;
-        }
-
-        // Get the name of the sensor associated to the link
-        std::string wearableLinkName =
-                pImpl->wearableStorage.modelToWearable_LinkName.at(modelLinkName);
-
-        // Try to get the sensor
-        auto sensor = pImpl->iWear->getVirtualLinkKinSensor(wearableLinkName);
-        if (!sensor) {
-            //yError() << LogPrefix << "Failed to find sensor associated to link" << wearableLinkName
-            //<< "from the IWear interface";
-            return false;
-        }
-
-        // Create a sensor map entry using the wearable sensor name as key
-        pImpl->wearableStorage.linkSensorsMap[wearableLinkName] =
-                pImpl->iWear->getVirtualLinkKinSensor(wearableLinkName);
-    }
-
-    // Store the sensor associated as base
-    std::string baseLinkSensorName = pImpl->floatingBaseFrame.wearable;
-    if (pImpl->wearableStorage.linkSensorsMap.find(baseLinkSensorName)
-            == pImpl->wearableStorage.linkSensorsMap.end()) {
-        yError() << LogPrefix
-                 << "Failed to find sensor associated with the base passed in the configuration"
-                 << baseLinkSensorName;
-        return false;
-    }
-
-    pImpl->wearableStorage.baseLinkSensor =
-            pImpl->wearableStorage.linkSensorsMap.at(baseLinkSensorName);
-
-    // ============
-    // CHECK JOINTS
-    // ============
-
-    if (pImpl->useXsensJointsAngles) {
-        yDebug() << "Checking joints";
-
-        for (size_t jointIndex = 0; jointIndex < pImpl->humanModel.getNrOfJoints(); ++jointIndex) {
-            // Get the name of the joint from the model and its prefix from iWear
-            std::string modelJointName = pImpl->humanModel.getJointName(jointIndex);
-
-            // Urdfs don't have support of spherical joints, IWear instead does.
-            // We use the configuration for addressing this mismatch.
-            if (pImpl->wearableStorage.modelToWearable_JointInfo.find(modelJointName)
-                    == pImpl->wearableStorage.modelToWearable_JointInfo.end()) {
-                yWarning() << LogPrefix << "Failed to find" << modelJointName
-                           << "entry in the configuration map. Skipping this joint.";
-                continue;
-            }
-
-            // Get the name of the sensor associate to the joint
-            std::string wearableJointName =
-                    pImpl->wearableStorage.modelToWearable_JointInfo.at(modelJointName).name;
-
-            // Try to get the sensor
-            auto sensor = pImpl->iWear->getVirtualSphericalJointKinSensor(wearableJointName);
-            if (!sensor) {
-                yError() << LogPrefix << "Failed to find sensor associated with joint"
-                         << wearableJointName << "from the IWear interface";
-                return false;
-            }
-
-            // Create a sensor map entry using the wearable sensor name as key
-            pImpl->wearableStorage.jointSensorsMap[wearableJointName] = sensor;
-        }
-    }
-
-    // ====
-    // MISC
-    // ====
-
-    // Start the PeriodicThread loop
-    if (!start()) {
-        yError() << LogPrefix << "Failed to start the loop.";
-        return false;
-    }
-
-    yInfo() << LogPrefix << "attach() successful";
-    return true;
-}
-
-bool HumanStateProvider::detach()
-{
-    askToStop();
-
-    {
-        std::lock_guard<std::mutex>(pImpl->mutex);
-        pImpl->solution.clear();
-    }
-
-    pImpl->iWear = nullptr;
-    return true;
-}
-
-bool HumanStateProvider::attachAll(const yarp::dev::PolyDriverList& driverList)
-{
-    if (driverList.size() > 1) {
-        yError() << LogPrefix << "This wrapper accepts only one attached PolyDriver";
-        return false;
-    }
-
-    const yarp::dev::PolyDriverDescriptor* driver = driverList[0];
-
-    if (!driver) {
-        yError() << LogPrefix << "Passed PolyDriverDescriptor is nullptr";
-        return false;
-    }
-
-    return attach(driver->poly);
-}
-
-bool HumanStateProvider::detachAll()
-{
-    return detach();
-}
-
-std::vector<std::string> HumanStateProvider::getJointNames() const
-{
-    std::lock_guard<std::mutex> lock(pImpl->mutex);
-    std::vector<std::string> jointNames;
-
-    for (size_t jointIndex = 0; jointIndex < pImpl->humanModel.getNrOfJoints(); ++jointIndex) {
-        if(pImpl->humanModel.getJoint(jointIndex)->getNrOfDOFs()==1){
-        jointNames.emplace_back(pImpl->humanModel.getJointName(jointIndex));
-        }
-    }
-
-    return jointNames;
-}
-
-size_t HumanStateProvider::getNumberOfJoints() const
-{
-    std::lock_guard<std::mutex> lock(pImpl->mutex);
-    return pImpl->totalRealJointsForIK;
-}
-
-std::string HumanStateProvider::getBaseName() const
-{
-    std::lock_guard<std::mutex> lock(pImpl->mutex);
-    return pImpl->floatingBaseFrame.model;
-}
-
-std::vector<double> HumanStateProvider::getJointPositions() const
-{
-    std::lock_guard<std::mutex> lock(pImpl->mutex);
-    return pImpl->solution.jointPositions;
-}
-
-std::vector<double> HumanStateProvider::getJointVelocities() const
-{
-    std::lock_guard<std::mutex> lock(pImpl->mutex);
-    return pImpl->solution.jointVelocities;
-}
-
-std::array<double, 6> HumanStateProvider::getBaseVelocity() const
-{
-    std::lock_guard<std::mutex> lock(pImpl->mutex);
-    return pImpl->solution.baseVelocity;
-}
-
-std::array<double, 4> HumanStateProvider::getBaseOrientation() const
-{
-    std::lock_guard<std::mutex> lock(pImpl->mutex);
-    return pImpl->solution.baseOrientation;
-}
-
-std::array<double, 3> HumanStateProvider::getBasePosition() const
-{
-    std::lock_guard<std::mutex> lock(pImpl->mutex);
-    return pImpl->solution.basePosition;
-}
-
-// This method returns the all link pair names from the full human model
-static void createEndEffectorsPairs(const iDynTree::Model& model,
-                                    std::vector<SegmentInfo>& humanSegments,
-                                    std::vector<std::pair<std::string, std::string> > &framePairs,
-                                    std::vector<std::pair<iDynTree::FrameIndex, iDynTree::FrameIndex> > &framePairIndeces)
-{
-    //for each element in human segments
-    //extract it from the vector (to avoid duplications)
-    //Look for it in the model and get neighbours
-    std::vector<SegmentInfo> segments(humanSegments);
-    size_t segmentCount = segments.size();
-
-    while (!segments.empty()) {
-        SegmentInfo segment = segments.back();
-        segments.pop_back();
-        segmentCount--;
-
-        // check if the segment exists in the model
-        iDynTree::LinkIndex linkIndex = model.getLinkIndex(segment.segmentName);
-        if (linkIndex < 0 || static_cast<unsigned>(linkIndex) >= model.getNrOfLinks()) {
-            yWarning("Segment %s not found in the URDF model", segment.segmentName.c_str());
-            continue;
-        }
-
-        //this for loop should not be necessary, but this can help keeps the backtrace short
-        //as we do not assume that we can go back further that this node
-        for (unsigned neighbourIndex = 0; neighbourIndex < model.getNrOfNeighbors(linkIndex); ++neighbourIndex) {
-            //remember the "biforcations"
-            std::stack<iDynTree::LinkIndex> backtrace;
-            //and the visited nodes
-            std::vector<iDynTree::LinkIndex> visited;
-
-            //I've already visited the starting node
-            visited.push_back(linkIndex);
-            iDynTree::Neighbor neighbour = model.getNeighbor(linkIndex, neighbourIndex);
-            backtrace.push(neighbour.neighborLink);
-
-            while (!backtrace.empty()) {
-                iDynTree::LinkIndex currentLink = backtrace.top();
-                backtrace.pop();
-                //add the current link to the visited
-                visited.push_back(currentLink);
-
-                std::string linkName = model.getLinkName(currentLink);
-
-                // check if this is a human segment
-                std::vector<SegmentInfo>::iterator foundSegment = std::find_if(segments.begin(),
-                                                                               segments.end(),
-                                                                               [&](SegmentInfo& frame){ return frame.segmentName == linkName; });
-                if (foundSegment != segments.end()) {
-                    std::vector<SegmentInfo>::difference_type foundLinkIndex = std::distance(segments.begin(), foundSegment);
-                    //Found! This is a segment
-                    framePairs.push_back(std::pair<std::string, std::string>(segment.segmentName, linkName));
-                    framePairIndeces.push_back(std::pair<iDynTree::FrameIndex, iDynTree::FrameIndex>(segmentCount, foundLinkIndex));
-                    break;
-                }
-                //insert all non-visited neighbours
-                for (unsigned i = 0; i < model.getNrOfNeighbors(currentLink); ++i) {
-                    iDynTree::LinkIndex link = model.getNeighbor(currentLink, i).neighborLink;
-                    //check if we already visited this segment
-                    if (std::find(visited.begin(), visited.end(), link) != visited.end()) {
-                        //Yes => skip
-                        continue;
-                    }
-                    backtrace.push(link);
-                }
-            }
-
-        }
-    }
-
-}
-
-static bool getReducedModel(const iDynTree::Model& modelInput,
-                            const std::string& parentFrame,
-                            const std::string& endEffectorFrame,
-                            iDynTree::Model& modelOutput)
-{
-    iDynTree::FrameIndex parentFrameIndex;
-    iDynTree::FrameIndex endEffectorFrameIndex;
-    std::vector<std::string> consideredJoints;
-    iDynTree::Traversal traversal;
-    iDynTree::LinkIndex parentLinkIdx;
-    iDynTree::IJointConstPtr joint;
-    iDynTree::ModelLoader loader;
-
-    // Get frame indices
-    parentFrameIndex = modelInput.getFrameIndex(parentFrame);
-    endEffectorFrameIndex = modelInput.getFrameIndex(endEffectorFrame);
-
-    if(parentFrameIndex == iDynTree::FRAME_INVALID_INDEX){
-        yError() << LogPrefix << " Invalid parent frame: "<< parentFrame;
-        return false;
-    }
-    else if(endEffectorFrameIndex == iDynTree::FRAME_INVALID_INDEX){
-        yError() << LogPrefix << " Invalid End Effector Frame: "<< endEffectorFrame;
+    else if (endEffectorFrameIndex == iDynTree::FRAME_INVALID_INDEX) {
+        yError() << LogPrefix << " Invalid End Effector Frame: " << endEffectorFrame;
         return false;
     }
 
@@ -1980,31 +1960,33 @@
 
     iDynTree::LinkIndex visitedLink = modelInput.getFrameLink(endEffectorFrameIndex);
 
-    while (visitedLink != traversal.getBaseLink()->getIndex())
-    {
+    while (visitedLink != traversal.getBaseLink()->getIndex()) {
         parentLinkIdx = traversal.getParentLinkFromLinkIndex(visitedLink)->getIndex();
         joint = traversal.getParentJointFromLinkIndex(visitedLink);
 
         // Check if the joint is supported
-        if(modelInput.getJoint(joint->getIndex())->getNrOfDOFs() == 1)
-        {
-            consideredJoints.insert(consideredJoints.begin(), modelInput.getJointName(joint->getIndex()));
+        if (modelInput.getJoint(joint->getIndex())->getNrOfDOFs() == 1) {
+            consideredJoints.insert(consideredJoints.begin(),
+                                    modelInput.getJointName(joint->getIndex()));
         }
         else {
-            yWarning() << LogPrefix << "Joint " << modelInput.getJointName(joint->getIndex()) << " is ignored as it has (" << modelInput.getJoint(joint->getIndex())->getNrOfDOFs() << " DOFs)";
+            yWarning() << LogPrefix << "Joint " << modelInput.getJointName(joint->getIndex())
+                       << " is ignored as it has ("
+                       << modelInput.getJoint(joint->getIndex())->getNrOfDOFs() << " DOFs)";
         }
 
         visitedLink = parentLinkIdx;
     }
 
     if (!loader.loadReducedModelFromFullModel(modelInput, consideredJoints)) {
-        std::cerr << LogPrefix << " failed to select joints: " ;
-        for (std::vector< std::string >::const_iterator i = consideredJoints.begin(); i != consideredJoints.end(); ++i){
+        std::cerr << LogPrefix << " failed to select joints: ";
+        for (std::vector<std::string>::const_iterator i = consideredJoints.begin();
+             i != consideredJoints.end();
+             ++i) {
             std::cerr << *i << ' ';
         }
         std::cerr << std::endl;
         return false;
-
     }
 
     modelOutput = loader.model();
